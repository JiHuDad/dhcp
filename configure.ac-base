--- conflicted
+++ resolved
@@ -191,12 +191,8 @@
 	AC_DEFINE([RELAY_PORT], [1],
 		  [Define to 1 to include relay port support.])
 else
-<<<<<<< HEAD
-    # so we can report below
-    enable_relay_port="no"
-=======
+	# so we can report below
 	enable_relay_port="no"
->>>>>>> e985472a
 fi
 
 # PARANOIA is off by default (until we can test it with all features)
