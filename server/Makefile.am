--- conflicted
+++ resolved
@@ -16,15 +16,9 @@
 
 dhcpd_CFLAGS = $(LDAP_CFLAGS)
 dhcpd_LDADD = ../common/libdhcp.a ../omapip/libomapi.a \
-<<<<<<< HEAD
-	      ../dhcpctl/libdhcpctl.a ../bind/lib/libirs.a \
-	      ../bind/lib/libdns.a ../bind/lib/libisccfg.a ../bind/lib/libisc.a \
-	      $(LDAP_LIBS)		
-=======
 	      ../dhcpctl/libdhcpctl.a $(BINDLIBDIR)/libirs.a \
 	      $(BINDLIBDIR)/libdns.a $(BINDLIBDIR)/libisccfg.a \
-	      $(BINDLIBDIR)/libisc.a
->>>>>>> 2830c400
+	      $(BINDLIBDIR)/libisc.a $(LDAP_LIBS)
 
 man_MANS = dhcpd.8 dhcpd.conf.5 dhcpd.leases.5
 EXTRA_DIST = $(man_MANS)
