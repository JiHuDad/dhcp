#
# Copyright (C) 2009-2012, 2015  Internet Systems Consortium, Inc. ("ISC")
#
# Permission to use, copy, modify, and/or distribute this software for any
# purpose with or without fee is hereby granted, provided that the above
# copyright notice and this permission notice appear in all copies.
#
# THE SOFTWARE IS PROVIDED "AS IS" AND ISC DISCLAIMS ALL WARRANTIES WITH
# REGARD TO THIS SOFTWARE INCLUDING ALL IMPLIED WARRANTIES OF MERCHANTABILITY
# AND FITNESS.  IN NO EVENT SHALL ISC BE LIABLE FOR ANY SPECIAL, DIRECT,
# INDIRECT, OR CONSEQUENTIAL DAMAGES OR ANY DAMAGES WHATSOEVER RESULTING FROM
# LOSS OF USE, DATA OR PROFITS, WHETHER IN AN ACTION OF CONTRACT, NEGLIGENCE
# OR OTHER TORTIOUS ACTION, ARISING OUT OF OR IN CONNECTION WITH THE USE OR
# PERFORMANCE OF THIS SOFTWARE.

# Configure and build the bind libraries for use by DHCP

binddir=@BINDBIND@
<<<<<<< HEAD
version=@BINDVERSION@
bindsrcdir=bind-${version}
=======
bindsrcdir=@BINDBUILD@
>>>>>>> fe16ba39

bindconfig = --without-openssl --without-libxml2 \
	--without-gssapi --disable-threads \
	--enable-exportlib \
	--with-export-includedir=${binddir}/include \
	--with-export-libdir=${binddir}/lib \
	@BINDIOMUX@ @BINDCONFIG@ --enable-full-report

@BIND_ATF_FALSE@cleandirs = ./lib ./include
@BIND_ATF_TRUE@cleandirs = ./lib ./include ./atf
cleanfiles = ./configure.log ./build.log ./install.log

@BIND_ATF_FALSE@all: bind1 bind2
@BIND_ATF_TRUE@all: bind1 atf bind2

bind1:
# Extract the source from the tarball, if it hasn't been already.
	@if test -d ${bindsrcdir} ; then                    \
		echo ${bindsrcdir} already unpacked... ;    \
	else                                                \
		gunzip -c bind.tar.gz | tar xf - ;          \
	fi

# Configure the export libraries
# Currently disable the epoll, devpoll and kqueue options as they
# don't interact well with the DHCP code.
# If the top-level Bind Makefile exists we skip the configuration step
# as we assume it's done and won't change.  Doing a make clean will
# reset things if necessary.
	@if test -f ${bindsrcdir}/Makefile ; then                       \
		echo Bind export libraries already configured ;         \
	else                                                            \
		echo Configuring BIND Export libraries for DHCP. ;      \
		rm -rf ${cleandirs} ${cleanfiles} ;                     \
		(cd ${bindsrcdir} &&                                    \
                 ./configure ${bindconfig} > ${binddir}/configure.log); \
	fi

atf:
# Build and copy the ATF support if not yet installed.
	@if test -d ./atf ; then				      \
		echo ATF support already installed ;		      \
	else							      \
		echo Building ATF support ;			      \
		(cd ${bindsrcdir}/unit;				      \
		 $(MAKE) atf > ${binddir}/build.log ;		      \
		 cp -rp atf ${binddir}) ;			      \
	fi

@CROSS_COMPILING_FALSE@bind2: bind2-noguest
@CROSS_COMPILING_TRUE@bind2: bind2-hostgen

bind2-noguest:
# Build and install the export libraries
# No need to do anything if we already have something installed.
	@if test -d ${binddir}/lib ; then                                    \
		echo Bind export libraries already installed ;               \
	else                                                                 \
		echo Building BIND Export libraries - this takes some time. ;\
		(cd ${bindsrcdir}/lib/export ;                               \
		  echo building in `pwd` ;                                   \
		  $(MAKE) >> ${binddir}/build.log) ;			     \
                                                                             \
		echo Installing BIND Export libraries to ${binddir}. ;       \
		(cd ${bindsrcdir}/lib/export ;                               \
		  $(MAKE) install > ${binddir}/install.log) ;		     \
	fi

bind2-hostgen:
# Build and install the export libraries
# No need to do anything if we already have something installed.
	@if test -d ${binddir}/lib ; then                                    \
		echo Bind export libraries already installed ;               \
	else                                                                 \
		echo Building BIND Export libraries - this takes some time. ;\
		(cd ${bindsrcdir}/lib/export/dns ;			     \
		 echo building gen using ${BUILD_CC} in `pwd` ;		     \
		 $(MAKE) CC=${BUILD_CC} CFLAGS=${BUILD_CFLAGS} CPPFLAGS=${BUILD_CPPFLAGS} LDFLAGS=${BUILD_LDFLAGS} LIBS=${BUILD_LIBS} gen >> ${binddir}/build.log) ; \
		(cd ${bindsrcdir}/lib/export ;                               \
		  echo building in `pwd` ;                                   \
		  $(MAKE) >> ${binddir}/build.log) ;			     \
                                                                             \
		echo Installing BIND Export libraries to ${binddir}. ;       \
		(cd ${bindsrcdir}/lib/export ;                               \
		  $(MAKE) install > ${binddir}/install.log) ;		     \
	fi

clean:
	@echo Cleaning BIND export library.
	rm -rf ${bindsrcdir} ${cleandirs} ${cleanfiles}

# Include the following so that this Makefile is happy when the parent
# tries to use them.

check distdir distclean dvi install installcheck uninstall:
<|MERGE_RESOLUTION|>--- conflicted
+++ resolved
@@ -16,12 +16,7 @@
 # Configure and build the bind libraries for use by DHCP
 
 binddir=@BINDBIND@
-<<<<<<< HEAD
-version=@BINDVERSION@
-bindsrcdir=bind-${version}
-=======
 bindsrcdir=@BINDBUILD@
->>>>>>> fe16ba39
 
 bindconfig = --without-openssl --without-libxml2 \
 	--without-gssapi --disable-threads \
