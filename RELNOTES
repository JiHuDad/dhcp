                Internet Systems Consortium DHCP Distribution
                             Version 4.4.0-pre-alpha
                             29 March 2016

                             Release Notes

                              NEW FEATURES

The major "theme" for ISC DHCP 4.3.x was to update the support for
DHCPv6 to include several of the features that have been available
for DHCPv4.  These include:

- Support the use of classes

- Support for on_commit, on_expiry and on_release statements

- Better logging of address assignments

- Support for using DHCPv6 relay options in expressions

This release also adds support for the standard DDNS as described in the
current RFCs as well as enhancing support for dynamically adding and removing
subclasses via OMAPI.

There are a number of DHCPv6 limitations and features missing in this
release, which will be addressed in the future:

- Only Solaris, Linux, FreeBSD, NetBSD, and OpenBSD are supported.

- DHCPv6 includes human-readable text in status code messages, in
  English.  A method to reconfigure or support other languages would
  be preferable.

- The "host-identifier" option is limited to a simple token.

- The client and server can only operate DHCPv4 or DHCPv6 at a time,
  not both.  To use both protocols simultaneously, two instances of the
  relevant daemon are required, one with the '-6' command line option.

For information on how to install, configure and run this software, as
well as how to find documentation and report bugs, please consult the
README file.

ISC DHCP uses standard GNU configure for installation. Please review the
output of "./configure --help" to see what options are available.

The system has only been tested on Linux, FreeBSD, and Solaris, and may not
work on other platforms. Please report any problems and suggested fixes to
<dhcp-users@isc.org>.

ISC DHCP is open source software maintained by Internet Systems
Consortium.  This product includes cryptographic software written
by Eric Young (eay@cryptsoft.com).

			Changes since 4.3.0 (new features)

- Insert the raw data from a fully encapsualted option into the option cache.
  This allows "exists" to check for the option if any sub options exist.  It
  also adds the raw data to the environment variables supplied to the client
  script.
  [ISC-Bugs #39863]

- Removed an extraneous expression in omapi socket callback function. Prior
  to this change, the logic was techinically incorrect but other factors
  ensured the outcome itself was correct.  This change was made primarily
  for code clarity. Thanks to Ganesh Pinjala for bringing the issue to our
  attention.
  [ISC-Bugs #42834]

- Corrected a bug which could cause the server to sporadically crash while
  loading lease files with the lease-id-format is set to "hex".  Our thanks
  to Jay Ford, University of Iowa for reporting the issue.
  [ISC-Bugs #43185]

- Pass configure arguments which begin with an upper case letter, e.g.
  CFLAGS, to the embedded bind configure, so it is no longer required
  to use environment variables to get the same effect.
  [ISC-Bugs #35143]

- Added --enable-kqueue, --enable-epoll, --enable-devpoll and a more
  general --with-bind-extra-config to pass extra options to the
  embedded bind configure. Note we had mixed experiences with this
  so it is at the user risk, i.e., they are NOT SUPPORTED yet.
  [ISC-Bugs #20890]

- Changed the way the embedded bind Makefile is updated by configure.
  The only user visible side effect is that --with-libbind now requires
  either "no" or an (absolute) path, i.e. "yes" is no longer valid.
  [ISC-Bugs #43227]

<<<<<<< HEAD
- Eliminated a noisy, but otherwise harmless debug log statment that may
  appear during server startup when building with --enable-binary-leases
  and configuring multiple pools in a shared network.  Thanks to Fernando
  Soto from BlueCat Networks for reporting the issue and supplying a patch.
  [ISC-Bugs #43262]
=======
- Added the support for git repositories in the util/bind.sh script.
  When you build ISC DHCP from a git repo, i.e., without a "bind"
  directory populated as in the release distribution file, you may now
  create the bind directory, change to it and clone the private
  (repo.isc.org/proj/git/prod/bind9.git) or the public
  (https://source.isc.org/git/bind9.git) git repository into
  bind/bind9 and then invoke the util/bind.sh script as usual.
  [ISC-Bugs #43236]
>>>>>>> fe16ba39

			Changes since 4.3.0 (bug fixes)

- Tidy up several small tickets.
  Correct parsing of DUID from config file, previously the LL type
  was put in the wrong place in the DUID string.
  [ISC-Bugs #20962]
  Add code to parse "do-forward-updates" as well as "do-forward-update"
  Thanks to Jiri Popelka at Red Hat.
  [ISC-Bugs #31328]
  Remove log_priority as it isn't currently used.
  [ISC-Bugs #33397]
  Increase the size of the buffer used for reading interface information.
  [ISC-Bugs #34858]

- Remove an extra set of the msg_controllen variable.
  [ISC-Bugs #21035]

- Add a more understandable error message if a configuration attempts
  to add multiple keys for a single zone.  Thanks to a patch from Jiri
  Popelka at Red Hat.
  [ISC-Bugs #31892]

- Fix some minor issues in the dst code.
  [ISC-Bugs #34172]

- Properly #ifdef functions so that the code can compile without NSUPDATE.
  [ISC-Bugs #35058]

- Update the partner's stos (start time of state, basically when we last
  heard from this partner) field when updating the state in failover.
  [ISC-Bugs #35549]

- Modify the overload processing to allow space for the remote agent ID.
  [ISC-Bugs #35569]
  Handle the ordering of the SUBNET_MASK option even if it is the last
  option in the list.
  [ISC-Bugs #24580]

- Remove the code that allows a server to follow RFC3315 instead of
  the subsequent errata from August 2010 when determining which IAs
  to include if no addresses will be assigned.
  [ISC-Bugs #28938]

- Remove unused RCSID tags.
  [ISC-Bugs #35846]

- Correct the v6 client timing code.  When doing the timing backoff
  for MRT limit it to MRD.
  Thanks to Jiri Popelka at Red Hat for the bug report and fix.
  [ISC-Bugs #21238

- Add a log entry when killing a client and remove the PID files
  when a server, relay or client are killed.
  [ISC-Bugs #16970]
  [ISC-Bugs #17258]

- Some minor cleanups in the client code.
  In addition to checking for dhcpc check for bootpc in the services list.
  [ISC-Bugs #18933]
  Correct the client code to only try to get a lease once when the
  given the "-1" argument.
  Thanks to Jiri Popelka at Red Hat for the bug report and fix.
  [ISC-Bugs #26735]
  When asked for the version don't send the output to syslog.
  [ISC-Bugs #29772]
  Add the next server information to the environment variables for
  use by the client script.  In order to avoid changing the client
  lease file the next server information isn't written to it.
  Thanks to Tomas Hozza at Red Hat for the suggestion and a prototype fix.
  [ISC-Bugs #33098]

- Several updates to the dhcp server code.
  When not in quiet mode print out the files being used.
  [ISC-Bugs #17551]
  As accessing some pid files may require privileges move the dropping
  of permission bits due to the paranoia patch to be after the pid code.
  Thanks to Jiri Popelka at Red Hat for the bug report and fix.
  [ISC-Bugs #25806]
  When processing a "--version" request don't output the version information
  to syslog.

- Add the "enable-log-pid" build option to the configure script.  When enabled
  this causes the client, server and relay programs to include the PID
  number in syslog messages.
  Thanks to Marius Tomaschewski for the suggestion and proto-patch.
  [ISC-Bugs #29713]

- Add a #define to specify the prefix length used when a client attempts
  to configure an address.  This can be modified by editing includes/site.h.
  By default it is set to 64.  While 128 might be a better choice it would
  also be a change for currently running systems, so we have left it at 64.
  [ISC-Bugs #DHCP-2]

- Add a run time option to the client "-df" to allow the administrator to
  point to a second lease file the client can search for a DUID.  This can
  be used to allow a v4 and a v6 instance of the client to share a DUID.
  The second file will only be searched if there isn't a DUID in the main
  lease file and the DUID will be written out to the main lease file.
  [ISC-Bugs #34886]

- Have the client fsync the lease file to avoid lease corruption if the
  client hibernates or otherwise shuts down.
  [ISC-Bugs #35894]

- Add a check for L2VLAN in bpf.c to help support VLAN interfaces
  Thanks to Steinar Haug for the suggestion.
  [ISC-Bugs #36033]

- Modify the handling of the resolv.conf file to allow the DHCP
  process to start up even if the resolv.conf file has problems.
  [ISC-Bugs #35989]

- Add threshold logging functionality.  Two new options,
  log-threshold-low and log-threshold-high, indicate to the
  server if and when it should log an error message as addresses
  in a pool are used.
  [ISC-Bugs #34487]

- Add code to properly dereference a pointer in the dhclient code
  on an error condition.
  [ISC-Bugs #36194]

- Add code to help clean up soft leases.
  [ISC-Bugs #36304]

- Disable the gentle shutdown functionality until we can determine
  the best way to present it to remove or reduce the side effects.
  [ISC-Bugs #36066]

- Modify the message displayed when a process hits a fatal error.
  The new message is much shorter and simply points to the README
  and our website for directions on bug submissions.
  [ISC-Bugs #24789]

- Handle an absent resolv.conf file better.
  [ISC-Bugs #35194]

- Tidy up receive packet processing.
  Thanks to Brad Plank of GTA for reporting the issue and suggesting
  a possible patch.
  [ISC-Bugs #34447]

- Corrected parser's right brace matching when a statement contains an error.
  [ISC-Bugs #36021]

- TSIG-authenticated dynamic DNS updates now support the use of these
  additional algorithms: hmac-sha1, hmac-sha224, hmac-sha256, hmac-sha384,
  and hmac-sha512
  [ISC-Bugs #36947]

- Added check for invalid failover message type. Thanks to Tobias Stoeckmann
  working with the OpenBSD project who spotted the issue and provided the
  patch.
  [ISC-Bugs #36653]

- Corrected rate limiting checks for bad packet logging.  Thanks to Tobias
  Stoeckmann working with the OpenBSD project who spotted the issue and
  provided the patch.
  [ISC-Bugs #36897]

- Log statements depicting what files will be used by the server now occur
  after the configuration file has been processed.
  [ISC-Bugs #36671]

- Addressed Coverity issues reported as of 07-31-2014:
  [ISC-Bugs #36712] Corrects Coverity reported "high" impact issues.
  [ISC-Bugs #36933] Corrects Coverity reported "medium" impact issues
  [ISC-Bugs #37708] Fixes compilation error in dst_api.c seen in older
  compilers that was introduced by #36712

- Server now supports a failover split value of 256.
  [ISC-Bugs] #36664]

- Remove unneeded error #defines.  These defines were included in case
  external programs required the older versions of the macro.  They
  have been #ifdeffed for now and will be removed at a future date.
  See site.h for the #define to include them again, but you should
  switch to using the DHCP_R_* versions instead of the ISC_R_* versions.
  Also ISC_R_MULTIPLE has been removed as it is also defined in bind.
  [ISC-Bugs #37128]

- Added checks in range6 and prefix6 statement parsing to ensure addresses
  are within the declared subnet. Thanks to Jiri Popelka at Red Hat for the
  bug report and patch.
  [ISC-Bugs #32453]
  [ISC-Bugs #17766]
  [ISC-Bugs #18510]
  [ISC-Bugs #23698]
  [ISC-Bugs #28883]

- Addressed checksum issues:
  Added checksum readiness check to Linux packet filtering which eliminates
  invalid packet drops due to checksum errors when checksum offloading is
  in use.  Based on dhcp-4.2.2-xen-checksum.patch made to the Fedora project.
  [ISC-Bugs #22806]
  [ISC-Bugs #15902]
  [ISC-Bugs #17739]
  [ISC-Bugs #18010]
  [ISC-Bugs #22556]
  [ISC-Bugs #29769]
  Inbound packets with UDP checksums of 0xffff now validate correctly rather
  than being dropped.
  [ISC-Bugs #24216]
  [ISC-Bugs #25587]

- Added the echo-client-id configuration parameter to the server configuration.
  The server now supports RFC 6842 compliant behavior by setting a new
  configuration parameter, echo-client-id.  When enabled, the server will
  include the client identifier option (Option code 61) if received, in its
  responses.  The server identifier returned in NAKs (if enabled) will now
  be the globally defined value (if one) if the server cannot attribute the
  inbound request to a known subnet.
  [ISC-Bugs #35958]
  [ISC-Bugs #32545]

- Added support of the configuration parameter, use-host-decl-names, to
  BOOTP request handling.
  [ISC-Bugs #36233]

- Added logic to ignore the signal, SIGPIPE, which ensures write failures
  will be delivered as errors rather than as SIGPIPE signals on all OSs.
  Thanks to Marius Tomaschewski from SUSE who reported the issue and provided
  the patch upon which the fix is based.
  [ISC-Bugs #32222]

- In the failover code, handle the case of communications being interrupted
  when the servers are dealing with POTENTIAL-CONFLICT.  This patch allows
  the primary to accept the secondary moving from POTENTIAL-CONFLICT to
  RESOLUTION-INTERRUPTED as well as handling the bind update process better.
  In addition the code to resend update or update all requests has been
  modified to send requests more often.
  [ISC-Bugs #36810]
  [ISC-Bugs #20352]

- By default, the server will now choose the value to use in the forward DNS
  name from the following in order of preference:

    1. FQDN option if provided by the client
    2. Host name option if provided by the client
    3. Configured option host-name if defined

  As before, this may be overridden by defining ddns-hostname to the desired
  value (or expression).  In addition, the server logic has been extended to
  use the value of the host name declaration if use-host-decl-names is enabled
  and no other value is available.
  [ISC-Bugs #21323]

- DNS updates were being attempted when dhcp-cache-threshold enabled the use of
  the existing lease and the forward DNS name had not changed.  This has been
  corrected.
  [ISC-Bugs #37368]
  [ISC-Bugs #38636]

- Corrected an issue which caused dhclient to incorrectly form the result when
  prepending or appending to the IPv4 domain-search option, received from the
  server, when either of the values being combined contain compressed
  components.
  [ISC-Bugs #20558]

- Added the server-id-check parameter to the server configuration.
  This parameter allows run-time control over whether or not a server,
  participating in failover, verifies the dhcp-server-identifier option in
  DHCP REQUESTs against the server's id before processing the request.
  Formerly, enabling this behavior was done at compilation time through
  the use of the #define, SERVER_ID_CHECK, which has been removed from site.h
  The functionality is now only available through the new runtime parameter.
  [ISC-Bugs #37551]

- During startup, when the server encounters a lease whose binding state is
  FTS_BACKUP but whose pool has no configured failover peer, it will reset the
  lease's binding state to FTS_FREE.  This allows the leases to be reclaimed
  by the server after a pool's configuration has changed from failover to
  standalone. Prior to this such leases would remain stuck in the backup state
  making them unavailable for assignment.  Note this conversion will occur
  whether or not the server is compiled for failover.
  [ISC-Bugs #36960]

- Fixed a small issue in the treatment of hosts in the inform processing
  that could cause the response to an inform to include information from
  the wrong scope.  The two examples we've heard of are getting subnet
  instead of group information associated with a host entry, or getting
  global information instead of subnet if the host entry was built via
  omapi.  Thanks to Julien Soula at University of Lille for finding the
  bug and supplying a patch.
  [ISC-Bugs #35712]

- Avoid calling pool_timer() recursively from supersede_lease().  This could
  result in leases changing state incorrectly or delaying the running of the
  leae expiration code.
  [ISC-Bugs #38002]

- Move the check for a PID file and process to be before we rewrite the
  lease file.  This avoids the possibility of starting a second instance
  of a server which changes the current lease file confusing the first
  instance.  This check is only included if the admin hasn't disabled PID
  files.
  [ISC-Bugs #38078]
  [ISC-Bugs #38143]

- In the client code change the way preferred_life and max_life are printed
  for environment variables to be unsigned rather than signed.
  Thanks to Jiri Popelka at Red Hat for the bug report and patch.
  [ISC-Bugs #37084]

- Modified Linux packet handling such that packets received via VLAN are now
  seen only by the VLAN interface. Prior to this, such packets were seen by
  both the VLAN interface and its parent (physical) interface, causing the
  server to respond to both.  Note this remains an issue for non-Linux OSs.
  Thanks to Jiri Popelka at Red Hat for the patch.
  [ISC-Bugs #37415]
  [ISC-Bugs #37133]
  [ISC-Bugs #36668]
  [ISC-Bugs #36652]

- Log content has been changed to more directly suggest that admins should
  check for multiple IPv6 clients attempting to use the same DUID when only
  abandoned addresses are available.  Debug level logging will now emit counts
  of the total number of, in-use, and abandoned addresses in a shared subnet
  when the server finds no addresses available for a given DUID.  Lastly,
  threshold logging is now automatically disabled for shared subnets whose
  total number of possible addresses exceeds (2^64)-1.
  [ISC-Bugs #26376]
  [ISC-Bugs #38131]

- Added a global parameter, prefix-length-mode, which may be used to determine
  how the server uses a non-zero value for prefix-length supplied by clients
  when soliciting DHCPv6 prefixes.  The server supports selection modes of:
  ignore, prefer, exact, minimum and maximum which are described in detail in
  the server man pages.  The prior behavior of the server was to only offer a
  prefix whose length exactly matched the prefix-length value requested. If
  no such prefixes were available, the server returned a status of none
  available.  Note the default mode, "exact", provides this same behavior.
  [ISC-Bugs #36780]
  [ISC-Bugs #32228]

- Corrected inconsistencies in dhcrelay's setting the upper interface hop count
  limit such that it now sets it to 32 when the upstream address is a multicast
  address per RFC 3315 Section 20. Prior to this if the -u argument preceded
  the -l argument on the command line or if the same interface was specified
  for both; the logic to set the hop limit count for the upper interface was
  skipped.  This caused the hop count limit to be set to the default value
  (typically 1) in the outbound upstream packets.
  [ISC-Bugs #37426]

- Modify the linux and openwrt dhclient scripts to process information
  from a stateless request.  Thanks to Jiri Popelka at Red Hat for the
  bug report and patch.
  [ISC-Bugs #36102]

- Remove more unused RCSID tags.  These weren't noticed in 4.3 as
  the code isn't used anymore but we remove them here to keep the
  code consistent across versions.
  [ISC-Bugs #36451]

- The server now does a better check to see if it can allocate the memory
  for large blocks of v4 leases and should provide a slightly better error
  message.  Note well: the server pre-allocates v4 addresses, if you use
  a large range, such as a /8, the server will attempt to use a large
  amount of memory and may not start if there either isn't enough memory
  or the size exceeds what the code supports.
  [ISC-Bugs #38637]

- The server will now reject unicast Request, Renew, Decline, and Release
  messages from a client unless the server would have sent that client the
  dhcp6.unicast option.  This behavior is in compliance with paragraph 1 in
  each of the sections 18.2,1, 18.2.3, 18.2.6, and 18.2.7 of RFC 3315. Prior
  to this, the server would simply accept the messages.  Now, in order for
  the server to accept such a message, the server configuration must include
  the dhcp6.unicast option either globally or within the shared network to
  which the requested lease belongs. In other words, the server will map
  the first IA_XX address found within the client message to a shared-network
  and look for the presence of the unicast option there and then globally.
  Thanks to Jiri Popelka at Red Hat for this issue and his patch which
  inspired the fix.
  [ISC-Bugs #21235]

- The ATF (Automated Testing Framework) tools used for optional unit tests
  can now be built from its embedded sources in bind, solving the
  atf-run / atf-report issue with recent (>= 0.20) versions of ATF.
  The new configuration option is "./configure --with-atf=bind".
  [ISC-Bugs #38754, #39300]

- Corrected a compilation error introduced by the fix for ISC-Bugs #22806.
  On older linuxes that do not include the tpacket_auxdata structure don't
  bother allocating the cmsgbuf as it isn't necessary and we don't have
  a proper length for it.
  [ISC-Bugs #39209]

- Remove the dst directory.  This was replaced in 4.2.0 with the dst
  code from the Bind libraries but we continued to include it for
  backwards compatibility.  As we have now released 4.3.x it seems
  reasonable to remove it.
  [ISC-Buts #39019]

- Write out the DUID server id on startup in all cases, previously if it
  was read in from server-duid option in the config or lease files for
  DHCPv4 it would not be written to the new lease file.
  [ISC-Bugs #37791]

- When parsing dates for leases convert dates past 2038 to "never".
  This avoids problems with integer overflows in the date and time
  handling code for people that decide to use very large lease times
  or add a lease entry with a date far in the future.
  [ISC-Bugs #33056]

- Leave the siaddr field clear when sending a NACK as per RFC 2131
  table 3.
  [ISC-Bugs #38769]

- In the client don't send expired addresses to the script as part of
  the binding process.  Thanks to Sven Trenkel at Google for reporting
  the issue and suggesting the patch.
  [ISC-Bugs #38631]

- While parsing IPv6 addresses treat "add" as part of the address instead
  of as a token.
  [ISC-Bugs #39529]

- Add support for accessing the v4 lease queues (active, free etc) in a
  binary fashion instead of needing to walk through a linear list to
  insert, find or remove an entry from the queues.  In addition add a
  compile time option "--enable-binary-leases" to enable the new code
  or to continue using the old code.  The old code is the default.
  Thanks to Fernando Soto from BlueCat Networks for the patch.
  [ISC-Bugs #39078]

- Delayed-ack now works properly with Failover. Prior to this, bind updates
  post startup were being queued but never delivered. Among other things, this
  was causing leases to not transition from expired or released to free.
  [ISC-Bugs #31474]

- Clean up parsing of v6 lease files a bit to avoid infinite loops if the
  lease file is corrupt in certain ways.
  [ISC-Bugs #39760]

- Corrected a crash in dhclient that occurs during lease renewal if the
  client is performing its own DNS updates.  Thanks to Jiri Popelka at Red Hat
  for the bug report.
  [ISC-Bugs #38639]

- Corrected an issue in v6 lease file parsing. Prior to this, when encountering
  a lease with an address for which no configured pool exists, the server was
  declaring the lease file corrupt and incorrectly skipping over the subsequent
  entry in the file.  The server will now emit a log message indicating that
  no pool was found for the address (or prefix) and correctly resume parsing
  with the next entry in the lease file.  Our thanks to Michal Žejdl for
  reporting the issue.
  [ISC-Bugs #39314]

- Be more liberal in finding a subnet group associated with a static
  prefix.  When we added the class matching code for v6 we also added
  a requirement that the static prefix must be within a subnet the
  client was in, in order to find the proper statements.  We now
  look for a subnet based on the prefix, failing that on the static
  address for the client and failing that on the shared network
  itself.
  [ISC-Bugs #38329]

- Add a new action expression "parse_vendor_options", which can be used
  to parse a vendor-encapsualted-option received by the server based on
  the encoding specified by the vendor-option-space statement.
  [ISC-Bugs #36449]

- Enhance the PARANOIA patch to include fchown() the lease file to
  allow it to be manipulated after the server does a chown().
  Thanks to Jiri Popelka at Red Hat for the patch.
  [ISC-Bugs #36978]

- Relax the requirement that prefix pools must be within the subnet.
  This was added in as part of #32453 in order to avoid configuration
  mistakes but is being removed as prefixes aren't required to be
  within the same subnet and many people configure them in that fashion.
  [ISC-Bugs #40077]

- Fixed a server crash that could occur when the server attempts to remove
  the billing class from the last lease billed to a dynamic class after said
  class has been deleted.  Our thanks to Lasse Pesonen for reporting the
  issue.
  [ISC-Bugs #39978]

- LDAP Patches - Numerous small patches submitted by contributors have
  been applied to the contributed code which supplies LDAP support.
  In addition, two larger submissions have also been included.  The
  first adds support for IPv6 configuration and the second provides
  GSSAPI authentication. We would like to thank the following for their
  contributions (alphabetically):
    Alex Novak at SUSE
    Bill Parker (wp02855 at gmail dot com)
    Jiri Popelka at Red Hat
    Marius Tomaschewski at SUSE
    (william at adelaide.edu.au), The University of Adelaide
  [ISC-Bugs #39056]
  [ISC-Bugs #22742]
  [ISC-Bugs #24449]
  [ISC-Bugs #28545]
  [ISC-Bugs #29873]
  [ISC-Bugs #30183]
  [ISC-Bugs #30402]
  [ISC-Bugs #32217]
  [ISC-Bugs #32240]
  [ISC-Bugs #33176]
  [ISC-Bugs #33178]
  [ISC-Bugs #36409]
  [ISC-Bugs #36774]
  [ISC-Bugs #37876]

- Handle an out of memory condition in the client a bit better.
  Thanks to Frédéric Perrin from Brocade for finding the issue
  and suggesting a patch.
  [ISC-Bugs #39279]

- Corrected a compilation error introduced by the fix for ISC-Bugs #37415.
  The error occurs on Linux variants that do not support VLAN tag information
  in packet auxiliary data.  The configure script now only enables inclusion
  of the VLAN tag-based logic if it is supported by the underlying OS.
  [ISC-Bugs #38677]

- Specifying the option, --disable-debug, on the configure script command line
  now disables debug features.  Prior to this, specifying --disable-debug
  incorrectly enabled debug features. Thanks to Gustavo Zacarias for reporting
  the issue.
  [ISC-Bugs #37780]

- Unit test execution now uses a path augmented during configuration
  processing of the --with-atf option to locate ATF runtime tools, atf-run
  and atf-report. For most installations of ATF, this should alleviate the
  need to manually include them in the PATH, as was formerly required.
  If the configure script cannot locate the tools it will emit a warning,
  informing the user that the tools must be in the PATH when running unit
  tests.
  Secondly, please note that "make check" will now exit with a failure status
  code (non-zero) if one or more unit tests fail.  This means that invoking
  "make check" from an upper level directory will cause the make process to
  STOP after the first test subdirectory with failed test(s).  To force all
  tests in all subdirectories to run, regardless of individual test outcome,
  use the command "make -k check".
  [ISC-Bugs #38619]

- Corrected a static analyzer warning in common/execute.c
  [ISC-Bugs #40374]

- ISC DHCP now follows the common convention to use the base name a
  program is invoked with (aka argv[0], vs. a builtin name) for
  logs. This should help differentiate syslog entries for DHCPv4 and
  DHCPv6 servers. You can define OLD_LOG_NAME in includes/site.h to
  keep the previous behavior.
  [ISC-Bugs #38692]

- The Linux packet filter code now correctly treats only the least significant
  12 bits in an inbound packet's TCI value as the VLAN id (per IEEE 802.1Q).
  Prior to this it was using the entire 16 bit value as the VLAN id and
  incorrectly discarding packets.  Thanks to Jiri Popelka at Red Hat for
  reporting this issue and supplying its patch.
  [ISC-Bugs #40591]

- Fixed several static analysis issues such as potential null
  references, unchecked strdup returns.  Thanks to Bill Parker (wp02855 at
  gmail dot com) who identified these issues and supplied patches to
  address them.
  [ISC-Bugs #40754]
  [ISC-Bugs #40823]

- Corrected compilation errors that prohibited building the server
  and its ATF unit tests when failover is disabled.
  [ISC-Bugs #40372]

- Added the lease address to the end of the debug level log message
  emitted when an existing lease is renewed within the dhcp-cache-threshold.
  Thanks to Nathan Neulinger at Missouri S&T for suggesting the change.
  [ISC-Bugs #40598]

- Added dhcpv6 and delayed-ack to settings listed in the "Features:"
  section of the configure script output.  Additionally, all of the
  features reported on will now always show either a "yes" or "no"
  value.  Prior to this features left to their default setting would
  not show a value.
  [ISC-Bugs #40381]

- Added a parameter, authoring-byte-order, to the lease file. This value
  is automatically added to the top of new lease files by the server and
  indicates the internal byte order (big endian or little endian) of the
  server.  This permits lease files generated on a server with one form of
  byte order to be used on a server with the opposite form. Our thanks to
  Timothe Litt for calling this to our attention and for the suggestions
  he provided.
  [ISC-Bugs #38396]

- Fixed a small memory leak in the DHCPv6 version of the client code.
  This is unlikely to cause significant issues in actual use.
  [ISC-Bugs #40990]

- Corrected a few minor memory leaks in omapi's dereferencing of
  host objects. Thanks to Jiri Popelka at Red Hat for reporting
  the issue and supplying the patches.
  [ISC-Bugs #33990]
  [ISC-Bugs #41325]

- Cleaned up some of the Make infrastructure to make --with-libbind
  work better.  Though it still only works with an absolute path.
  [ISC-Bugs #39210]

- Made the embedded bind libraries able to be cross compiled
  (please refer to the bind9 documentation to learn how to cross
   compile DHCP and its bind library dependency).
  [ISC-Bugs #38836]

- Update the client code to better support getting IA_NAs and IA_PDs
  in the same packet, see RFC7550 for some discussion.
  [ISC-Bugs #40190]

! Update the bounds checking when receiving a packet.
  Thanks to Sebastian Poehn from Sophos for the bug report and a suggested
  patch.
  [ISC-Bugs #41267]
  CVE: CVE-2015-8605

- When handling an incorrect command line for dhcpd, dhclient or dhcrelay
  print out a specific error message about the first error in addition
  to the usage string.  This may be disabled by editing includes/site.h.
  [ISC-Bugs #40321]
  [ISC-Bugs #41454]

- The configure script will now exit with an error message if it cannot find
  a GNU-style make tool (needed when building BIND libraries) or pkg-config
  (needed to locate ATF used for building unit tests). Prior to this the
  script would exit indicating success causing subsequent attempts to build
  the software to fail.
  [ISC-Bugs #40371]

- Properly terminate strings before passing them to regex and fix
  a boundary error when creating certain new data strings.
  Thanks to Andrey Jr. Melnikov for the bug report.
  [ISC-Bugs #41217]

- Option expressions, such as prepend and append, are now supported when
  running dhclient for IPv6.  Prior to this such statements in the
  client configuration file would be parsed but have no affect.  Thanks
  to Jiri Popelka at Red Hat for reporting the issue.
  [ISC-Bugs #39952]

- A failover primary server will now accept a binding status update from the
  secondary which transitions a lease from ACTIVE to ABANDONED. This accounts
  for instances in which a client declines a lease and only the secondary
  server receives it.  Prior to this the primary server would reject such an
  update as an "invalid state transition".
  [ISC_BUGS #25189]

- Properly allocate memory for a bpf filter.
  Thanks to Bill Parker (wp02855 at gmail dot com) who identified this issue.
  [ISC-Bugs #41485]

- Updated contrib/dhcp-lease-list.pl to handle garbage in the oui file better
  and to print out the hostnames a bit better.
  Thanks to Antoine Beaupré from Debian for the suggested patch.
  [ISC-Bugs #41288]

- The DHCPv6 server now handles long valid and preferred lease times better.
  Values that would cause the internal end time of the lease to wrap are
  modified to work as infinite.
  [ISC-Bugs #40773]

- Updated support for cross compiling by allowing the library archiver
  to be set at configure time via the environment variable 'AR'.
  [ISC-Bugs #41536]

- The server will now match DHCPv6 relayed clients to host declarations
  which include the "hardware" statement, if the relay connected to the
  client supplies the client's hardware address via client-linklayer-address
  option as per RFC 6939.
  [ISC-Bugs #40334]

- Allow a filename to be specified instead of /dev/random during
  configuration.  This is passed to the BIND configuration to allow
  for cross compilation.
  [ISC-Bugs #33835]

- Add more option definitions.
  [ISC-Bugs #40562]

- Correct outputting of long lines in the lease file when writing
  a lease that includes long strings in an execute statement.
  [ISC-Bugs #40994]

- The server will now correctly treat a lease as reserved when the client
  requests an infinite lease time (i.e. OxFFFFFFFF) and "infinite-is-reserved"
  is enabled.  Prior to this the server would halt.  In addition, corrections
  were made to the server to allow a lease's flags field to be set via omapi.
  Prior to this, the server, depending on the host architecture,  would
  incorrectly parse the new flags value from the omapi message.
  [ISC-Bugs #31179]

- ISC DHCP can now be configured and built from a directory other than
  the top level source directory. Note that "make distcheck" uses this
  feature.
  [ISC-Bugs #39262]

- Add support for RFC 3527 to dhcrelay.  A new, dhcrelay command line argument,
  "-U <interface>" enables the addition of a RFC 3527 compliant link selection
  suboption to the agent option added for clients directly connected to the
  relay.
  [ISC-Bugs #34875]
  [ISC-Bugs #41708]

- Add a new global DHCPv6 option, dhcpv6-set-tee-times, which when enabled
  instructs the server to calculate T1 and T2 as recommended in RFC 3315,
  Section 22.4.
  [ISC-Bugs #25687]

- Corrected minor Coverity issues.
  [ISC-Bugs #35144]

- Add support for RFC 7341 DHCPv4 over DHCPv6 with a new configuration
  option "--enable-dhcpv4o6". Note this feature requires DHCPv6 support
  and is not compatible with delayed-ack. Both client and server use 2
  processes which communicate over UDP on a pair of sockets. The new
  "-4o6 <port>" command line argument enables DHCPv4 over DHCPv6 support
  and specifies the consecutive ports to use for inter-process communication.
  Please look at doc/DHCPv4-over-DHCPv6 for more details.
  [ISC-Bugs #35711]

- Correct interface name formation when using DLPI under Solaris 11. As of
  Solaris 11, ethernet device files are located in "/dev/net".  The configure
  script has been modified to detect this situation and adjust the directory
  used accordingly. Thanks to Jarkko Torppa for reporting this issue and
  submitting a patch 
  [ISC-Bugs #37954]
  [ISC-Bugs #40752]

- Add a dereference call when handling an error condition while
  decoding a packet.
  [ISC-Bugs #41774]

- Add a new parameter, lease-id-format, to both dhcpd and dhclient. The
  parameter controls the format in which certain values are written to lease
  files.  Formats supported are octal - quoted string containing octal
  escapes, and hex - unquoted, colon separated hex digits.  Thanks to
  Jay Ford, University of Iowa for bringing the issue to our attention.
  [ISC-Bugs #26378]

! Add an option in site.h to limit the number of failover and control
  connections the server will accept.  By default this is 200.
  [ISC-Bugs #41845]
  CVE: CVE-2016-2774

- Fixed util/bindvar.sh error handling.
  [ISC-Bugs #41973]

- Correct error message in relay to use remote id length instead
  of circuit id length.
  [ISC-Bugs #42556]

- Add support for including an encapsulated option in a response
  from the DHCPv6 server.  This allows the v6 FQDN option to be
  returned in responses.
  [ISC-Bugs #29246]

- Add logic to test directory Makefiles to avoid copying Attfile(s)
  when building within the source tree.  This eliminates a noisy but
  otherwise harmless error message when running "make check".
  [ISC-Bugs #41883]

- Leases are now scrubbed of certain prior use information when pool
  re-balancing reassigns them from one FO peer to the other.  This
  corrects an issue where leases that were offered but not used
  by the client retained the client hostname from the original
  client. Thanks to Pavel Polacek, Jan Evangelista Purkyne University
  for reporting the issue.
  [ISC-Bugs #42008]

- In the LDAP code and schema add some missing '6' characters to use
  the v6 instead of the v4 versions.  Thanks to Denis Taranushin for
  reporting this issue and supplying its patch.
  [ISC-Bugs #42666]

- Correct how the pick-first-value expression is written to a lease
  file.  Previously it was written as a concat expression due to
  a cut and paste error.
  [ISC-Bugs #42253]

- Modify the DDNS code to clean up the PTR record even if there
  are issues while cleaning up the A or AAAA records.
  [ISC-Bugs #23954]

- Added global configuration parameter, abandon-lease-time, which determines
  the amount of time a lease remains abandoned.  The default is 84600 seconds.
  Additionaly, the server now conducts a ping check (if ping checks are
  enabled) prior to offering an abandoned lease to client. Our thanks to
  David Zych at University of Illinois for reporting the issue and working
  with us to produce a viable solution.
  [ISC-Bugs #41815]

- Correct handling of interface names during interface discovery. This
  addresses an issue where interface names of 15 characters in length
  could lead to crashes or interface recognition errors during startup 
  of dhcpd, dhclient, and dhcrelay.
  [ISC-Bugs #42226]

- Updates to contrib/dhcp-lease-list.pl to make it more friendly.
  The updates are: looking for the lease file in more places and skipping
  the "processing complete" output when creating machine readable
  output.  Thanks to Cameron Paine (cbp at null dot net) for the
  patch.
  [ISC-Bugs #42113]

- When reusing a lease for dhcp-cache-threshold return the hostname
  to the original lease.  Also if the host pointer, UID or hardware address
  change don't allow reuse of the lease.
  Thanks to Michael Vincent for reporting this and helping us
  verify the problem and fix.
  [ISC-Bugs #42849]

- Change dmalloc to use a size_t as the length argument to bring it
  in line with the call it will make to malloc().
  [ISC-Bugs #40843]

- If the failover socket can't be bound, close it.  Otherwise if the
  user configures an incorrect address in the failover stanza the
  server will continue to open new sockets every 90 seconds until
  it runs out.
  [ISC-Bugs #42452]

- Add DHCPv4-mode, dhcrelay command line options, "-iu" and "-id", that
  allow interfaces to be upstream or downstream respectively.  Upstream
  interfaces will accept and forward only BOOTP replies, while downstream
  interfaces will accept and forward only BOOTP requests.
  [ISC-Bugs #41547]

- Clean up some memory references in the vendor-class construct.
  [ISC-Bugs #42984]

			Changes since 4.2.0 (new features)

- If a client renews before 'dhcp-cache-threshold' percent of its lease
  has elapsed (default 25%), the server will reuse the allocated lease
  (provide a lease within the currently allocated lease-time) rather
  than extend or renew the lease.  This absolves the server of needing
  to perform an fsync() operation on the lease database before reply,
  which improves performance. [ISC-Bugs #22228]
  Updated this patch to support asynchronous DDNS.  If the server is
  attempting to do DDNS on a lease it should be updated and written to
  disk even if that wouldn't be necessary due to the thresholding.
  [ISC-Bugs #26311]

- The 'no available billing' log line now also logs the name of the last
  matching billing class tried before failing to provide a billing.
  [ISC-Bugs #21759]

- A problem with missing get_hw_addr function when --enable-use-sockets
  was used is now solved on GNU/Linux, BSD and GNU/Hurd systems. Note
  that use-sockets feature was not tested on those systems. Client and
  server code no longer use MAX_PATH constant that is not defined on
  GNU/Hurd systems. [ISC-Bugs #25979]

- Add a perl script in the contrib directory, dhcp-lease-list.pl, which
  can parse v4 lease files and output the lease information in a more
  human friendly manner.  This was written by Christian Hammers with
  some updates by vom and ISC.  This is contributed code and is not
  supported by ISC; however it may be useful to some users.
  [ISC-Bugs #20680]

- Add support in v6 for on-commit, on-expire and on-release.
  [ISC-Bugs #27912]

- Add support for using classes with v6.
  [ISC-Bugs #26510]

- Update the DDNS code to current standards and allow for sharing
  of DDNS entries between v4 and v6 clients.  The new code is used
  if the ddns-update-style is set to "standard", the older code is
  still available if ddns-update-style is set to "interim".  The
  oldest DDNS code "ad-hoc" has been removed.  Thanks to Thomas Pegeot
  who submitted a patch for this issue.  This patch is based on
  that work with some modifications.
  [ISC-Bugs #21139]

- Add a configuration option to the server to suppress using fsync().
  Enabling this option will mean that fsync() is never called.  This
  may provide better performance but there is also a risk that a lease
  will not be properly written to the disk after it has been issued
  to a client and before the server stops.  Using this option is
  not recommended.
  [ISC-Bugs #34810]

- Add some logging statements to indicate when the server is ready
  to serve.  One statement is emitted after the server has finished
  reading its files and is about to enter the dispatch loop.
  This is "Server starting service.".
  The second is emitted when a server determines that both it and
  its failover peer are in the normal state.
  This is "failover peer <name>: Both servers normal."
  [ISC-Bugs #33208]

- Add support for accessing options from v6 relays.  The v6relay
  statement allows the administrator to choose which relay to
  use when searching for an option, see the dhcp-options man page
  for a description.  The host-identifier option has also been
  updated to support the use of relay options, see the dhcpd.conf
  man page for a description.
  [ISC-Bugs #19598]

- When doing DDNS if there isn't an appropriate zone statement attempt
  to find a reasonable nameserver via a DNS resolver.  This restores
  some functionality that was lost in the transition to asynchronous
  DDNS.  Due to the lack of security and increase in fragility of the
  system when using this feature we strongly recommend the use of
  appropriate zone statements rather than using this functionality.
  [ISC-Bugs #30461]

- Add support for specifying the address from which to send
  DDNS updates on the DHCP server.  There are two new options
  "ddns-local-address4" and "ddns-local-address6" that each take
  one instance of their respective address types.
  [ISC-Bugs #34779]

- Add ignore-client-uids option in the server.  This option causes
  the server to not record a client's uid in its lease.  This
  violates the specification but may also be useful when a client
  can dual boot using different client ids but the same mac address.
  Thank you to Brian De Wolf at Cal Poly Pomona for the patch.
  [ISC-Bugs #32427]
  [ISC-Bugs #35066]

- Extend the DHCPINFORM processing to honor the subnet selection option
  and take host declarations into account.
  Thanks to Christof Chen for testing and submitting the patch.
  [ISC-Bugs #35015]

- Extend the hardware expression to look into the lease structure
  for a hardware address if there is no packet.  This allows the
  server to find the hardware address during on-expiry processing.
  [ISC-Bugs #24584]

- Add definitions for some options that have been specified by the IETF.
  [ISC-Bugs #29268]
  [ISC-Bugs #35198]

			Changes since 4.2.0 (bug fixes)

- When using 'ignore client-updates;', the FQDN returned to the client
  is no longer truncated to one octet.

- Cleaned up an unused hardware address variable in nak_lease().

- Manpage entries for the ia-pd and ia-prefix options were updated to
  reflect support for prefix delegation.

- Cleaned up some compiler warnings

- An optimization described in the failover protocol draft is now included,
  which permits a DHCP server operating in communications-interrupted state
  to 'rewind' a lease to the state most recently transmitted to its peer,
  greatly increasing a server's endurance in communications-interrupted.
  This is supported using a new 'rewind state' record on the dhcpd.leases
  entry for each lease.

- Fix the trace code which was broken by the changes to the DDNS code.

- Update the fsync code to work with the changes to the DDNS code.  It now
  uses a timer instead of noticing if there are no more packets to process.

- When constructing the DNS name structure from a text string append
  the root to relative names.  This satisfies a requirement in the DNS
  library that names be absolute instead of relative and prevents DHCP
  from crashing.  [ISC-Bugs #21054]

- "The LDAP Patch" that has been circulating for some time, written by
  Brian Masney and S.Kalyanasundraram and maintained for application to
  the DHCP-4 sources by David Cantrell has been included.  Please be
  advised that these sources were contributed, and do not yet meet the
  high standards we place on production sources we include by default.
  As a result, the LDAP features are only included by using a compile-time
  option which defaults off, and if you enable it you do so under your
  own recognizance.  We will be improving this software over time.
  [ISC-Bugs #17741]

- Prohibit including lease time information in a response to a DHCP INFORM.
  [ISC-Bugs #21092]

! Accept a client id of length 0 while hashing.  Previously the server would
  exit if it attempted to hash a zero length client id, providing attackers
  with a simple denial of service attack.  [ISC-Bugs #21253]
  CERT: VU#541921 - CVE: CVE-2010-2156

- A memory leak in ddns processing was closed.  [ISC-Bugs #21377]

- Modify the exception handling for initial context creation.  Previously
  we would try and clean up before exiting.  This could present problems
  when the cleanup required part of the context that wasn't available.  It
  also didn't do much as we exited afterwards anyway.   Now we simply log
  the error and exit. [ISC-Bugs #21093]

- A bug was fixed that could cause the DHCPv6 server to advertise/assign a
  previously allocated (active) lease to a client that has changed subnets,
  despite being on different shared networks.  Dynamic prefixes specifically
  allocated in shared networks also now are not offered if the client has
  moved.  [ISC-Bugs #21152]

- Add some debugging output for use with the DDNS code. [ISC-Bugs #20916]

- Fix the trace code to handle timing events better and to truncate a file
  before using instead of overwriting it.  [ISC-Bugs #20969]

- Modify the determination of the default TTL to use for DDNS updates.
  The user may still configure the ttl via ddns-ttl.  The default for
  both v4 and v6 is now 1/2 the (preferred) lease time with a limit.  The
  previous defaults (1/2 lease time without a limit for v4 and a default
  value for v6) may be used by defining USE_OLD_DDNS_TTL in site.h
  [ISC-Bugs #21126]

- libisc/libdns is now brought up to version 9.7.1rc1.  This corrects
  three reported flaws in ISC DHCP;

  o DHCP processes (dhcpd, dhclient) fail to start if one of either the
    IPv4 or IPv6 address families is not present.  [ISC-Bugs #21122]

  o Assertion failure when attempting to cancel a previously running DDNS
    update.  [ISC-Bugs #21133]

  o Compilation failure of libisc/libdns due to the use of a flexible
    array member.  [ISC-Bugs #21316]

- Add declaration for variable in debug code in alloc.c.  [ISC-Bugs #21472]

- Documentation cleanup covering multiple tickets
  [ISC-Bugs #20265] [ISC-Bugs #20259] minor cleanup
  [ISC-Bugs #20263] add text describing some default values
  [ISC-Bugs #20193] single quotes at the start of a line indicate a control
  line to nroff, escape them if we actually want a quote.
  [ISC-Bugs #18916] sync the pointer to web pages amongst the different docs

- 'get-host-names true;' now also works even if 'use-host-decl-names true;'
  was also configured.  The nature of this repair also fixes another
  error; the host-name supplied by a client is no longer overridden by a
  reverse lookup of the lease address.  Thanks to a patch from Wilco Baan
  Hofman supplied to us by the Debian package maintenance team.
  [ISC-Bugs #21691] {Debian Bug#509445}

- The .TH tag for the dhcp-options manpage was typo repaired
  thanks to a report from jidanni and the Debian package maintenance
  team.  [ISC-Bugs #21676] {Debian Bug#563613}

- More documentation changes - primarily to put the options in the dhclient
  and dhcpd man pages into the standard form.  Thanks in part to a patch
  from David Cantrell at Red Hat.
  [ISC-Bugs #20264] and parts of [ISC-Bugs #17744] dhclient.8 changes

- Add code to clear the pointer to an object in an OMAPI handle when the
  object is freed due to a dereference.  [ISC-Bugs #21306]

- Fixed a bug that leaks host record references onto lease structures,
  causing the server to apply configuration intended for one host to any
  other innocent clients that come along later.  [ISC-Bugs #22018]

- Minor code fixes
  [ISC-Bugs #19566] When trying to find the zone for a name for ddns allow
  the name to be at the apex of the zone.
  [ISC-Bugs #19617] Restrict length of interface name read from command line
  in dhcpd - based on a patch from David Cantrell at Red Hat.
  [ISC-Bugs #20039] Correct some error messages in dhcpd.c
  [ISC-Bugs #20070] Better range check on values when creating a DHCID.
  [ISC-Bugs #20198] Avoid writing past the end of the field when adding
  overly long file or server names to a packet and add a log message
  if the configuration supplied overly long names for these fields.
  Thanks to Martin Pala.
  [ISC-Bugs #21497] Add a little more randomness to rng seed in client
  thanks to a patch from Jeremiah Jinno.

- Correct error handling in DLPI [ISC-Bugs #20378]

- Remove __sun__ and __hpux__ typedefs in osdep.h as they are now being
  checked in configure.  [ISC-Bugs #20443]

- Modify how the cmsg header is allocated the v6 send and received routines
  to compile on more compilers.  [ISC-Bugs #20524]

- When parsing a domain name free the memory for the name after we are
  done with it.  [ISC-Bugs #20824]

- Add an elapsed time option to the release message and refactor the
  code to move most of the common code to a single routine.
  [ISC-Bugs #21171].

- Two identical log messages for commit_leases() have been disambiguated.
  [ISC-Bugs #18915]

- Parse date strings more properly - the code now handles semi-colons in
  date strings correctly.  Thanks to a patch from Jiri Popelka at Red Hat.
  [ISC-Bugs #21501, #20598]

- Fixes to lease input and output.
  [ISC-Bugs #20418] - Some systems don't support the "%s" argument to
  strftime, paste together the same string using mktime instead.
  [ISC-Bugs #19596] - When parsing iaid values accept printable
  characters.
  [ISC-Bugs #21585] - Always print time values in omshell as hex
  instead of ascii if the values happen to be printable characters.

- Minor changes for scripts, configure.ac and Makefiles
  [ISC-Bugs #19147] Use domain-search instead of domain-name in manual and
                    example conf file.  Thanks to a patch from David Cantrell
                    at Red Hat.
  [ISC-Bugs #19761] Restore address when doing a rebind in DHCPv6
  [ISC-Bugs #19945] Properly close the quote on some arguments.
  [ISC-Bugs #20952] Add 64 bit types to configure.ac
  [ISC-Bugs #21308] Add "PATH=" to CLIENT_PATH environment variable

- Update the code to parse dhcpv6 lease files to accept a semi-colon at
  the end of the max-life and preferred-life clauses.  In order to be
  backwards compatible with older lease files not finding a semi-colon
  is also accepted.  [ISC-Bugs #22303].

! Handle a relay forward message with an unspecified address in the
  link address field.  Previously such a message would cause the
  server to crash.  Thanks to a report from John Gibbins.  [ISC-Bugs #21992]
  CERT: VU#102047 CVE: CVE-2010-3611

- ./configure on longer searches for -lcrypto to explicitly link against.
  This fixes a bug where 'dhclient' would have shared library dependencies
  on '/usr/lib'.  [ISC-Bugs #21967]

- Handle pipe failures more gracefully.  Some OSes pass a SIGPIPE
  signal to a process and will kill the process if the signal isn't
  caught.  This patch adds code to turn off the SIGPIPE signal via
  a setsockopt() call.  The signal is already being ignored as part
  of the ISC library.  [ISC-Bugs #22269]

- Restore printing of values in omshell to the style pre 21585.  For
  21585 we changed the print routines to always display time values
  as a hex list.  This had a side effect of printing all data strings
  as a hex list.  We shall investigate other ways of displaying time
  values more usefully.  [ISC-Bugs #22626]

! Fix the handling of connection requests on the failover port.
  Previously a connection request from a source that wasn't
  listed as a failover peer would cause the server to become
  non-responsive.  Thanks to a report from Brad Bendily, brad@bendily.com.
  [ISC-Bugs #22679]
  CERT: VU#159528 CVE: CVE-2010-3616

- Don't pass the ISC_R_INPROGRESS status to the omapi signal handlers.
  Passing it through to the handlers caused the omshell program to fail
  to connect to the server.  [ISC-Bugs #21839]

- Fix the parenthesis in the code to process configuration statements
  beginning with "auth".  The previous arrangement caused
  "auto-partner-down" to be processed incorrectly.  [ISC-Bugs #21854]

- Limit the timeout period allowed in the dispatch code to 2^^32-1 seconds.
  Thanks to a report from Jiri Popelka at Red Hat.
  [ISC-Bugs #22033], [Red Hat Bug #628258]

- When processing the format flags for a given option consume the
  flag indicating an optional value correctly.  A symptom of this
  bug was an infinite loop when trying to parse the slp-service-scope
  option.  Thanks to a patch from Marius Tomaschewski.
  [ISC-Bugs #22055]

- Disable the use of kqueue in the ISC library.  This avoids a problem
  between the fork and socket code that caused the dhcpd process to
  use all available cpu if the program daemonized itself.
  [ISC-Bugs #21911]

! When processing a request in the DHCPv6 server code that specifies
  an address that is tagged as abandoned (meaning we received a
  decline request for it previously) don't attempt to move it from
  the inactive to active pool as doing so can result in the server
  crashing on an assert failure.  Also retag the lease as active
  and reset its timeout value.
  [ISC-Bugs #21921]

- Removed the restriction on using IPv6 addresses in IPv4 mode.  This
  allows IPv4 options which contain IPv6 addresses to be specified.  For
  example the 6rd option can be specified and used like this:
  [ISC-Bugs #23039]

	option 6rd code 212 = { integer 8, integer 8,
				ip6-address, array of ip-address };
	option 6rd 16 10 2001:: 1.2.3.4, 5.6.7.8;

- Handle some DDNS corner cases better.  Maintain the DDNS transaction
  information when updating a lease and cancel any existing transactions
  when removing the ddns information.
  [ISC-Bugs #23103]

- Some fixes for LDAP
  [ISC-Bugs #21783] - Include lber library when building ldap
  [ISC-Bugs #22888] - Enable the ldap code when buidling common
  The above fixes are from Jiri Popelka at Red Hat.

- Modify the dlpi code to accept getmsg() returning a positive value.
  [ISC-Bugs #22824]

! In dhclient check the data for some string options for
  reasonableness before passing it along to the script that
  interfaces with the OS.
  [ISC-Bugs #23722]
  CVE: CVE-2011-0997

- DHCPv6 server now responds properly if client asks for a prefix that
  is already assigned to a different client. [ISC-Bugs #23948]

- Add the option "--no-pid" to the client, relay and server code,
  to disable writing a pid file.  Add the option "-pf pidfile"
  to the relay to allow the user to supply the pidfile name at
  runtime.  Add the "with-relay6-pid-file" option to configure
  to allow the user to supply the pidfile name for the relay
  in v6 mode at configure time.
  [ISC-Bugs #23351] [ISC-Bugs #17541]

- 'dhclient' no longer waits a random interval after first starting up to
  begin in the INIT state.  This conforms to RFC 2131, but elects not to
  implement a 'SHOULD' direction in section 4.1. The goal of this change
  is to start up faster. [ISC-Bugs #19660]

- Added 'initial-delay' parameter that specifies maximum amount of time
  before client goes to the INIT state. The default value is 0. In previous
  versions of the code client could wait up to 5 seconds. The old behavior
  may be restored by using 'initial-delay 5;' in the client config file.
  [ISC-Bugs #19660]

- ICMP ping-check should now sit closer to precisely the number of seconds
  configured (or default 1), due to making use of the new microsecond
  scale timer internally to dhcpd.  This corrects a bug where the server
  may immediately timeout an ICMP ping-check if it was made late in the
  current second. [ISC-Bugs #19660]

- The DHCP client will schedule renewal and rebinding events in
  microseconds if the DHCP server provided a lease-time that would result
  in sub-1-second timers.  This corrects a bug where a 2-second or lower
  lease-time would cause the DHCP client to enter an infinite loop by
  scheduling renewal at zero seconds. [ISC-Bugs #19660]

- Client lease records are recorded at most once every 15 seconds.  This
  keeps the client from filling the lease database disk quickly on very small
  lease times. [ISC-Bugs #19660]

- To defend against RFC 2131 non-compliant DHCP servers which fail to
  advertise a lease-time (either mangled, or zero in value) the DHCP
  client now adds the server to the reject list ACL and returns to INIT
  state to hopefully find an RFC 2131 compliant server (or retry in INIT
  forever). [ISC-Bugs #19660]

- Parameters configured to evaluate from user defined function calls can
  now be correctly written to dhcpd.leases (as on 'on events' or dynamic
  host records inserted via OMAPI).  [ISC-Bugs #22266]

- If a 'next-server' parameter is configured in a dynamic host record via
  OMAPI as a domain name, the syntax written to disk is now correctly parsed
  upon restart.  [ISC-Bugs #22266]

- The DHCP server now responds to DHCPLEASEQUERY messages from agents using
  IP addresses not covered by a subnet in configuration.  Whether or not to
  respond to such an agent is still governed by the 'allow leasequery;'
  configuration parameter, in the case of an agent not covered by a configured
  subnet the root configuration area is examined. Server now also returns
  vendor-class-id option, if client sent it. [ISC-Bugs #21094]

- Documentation fixes
  [ISC-Bugs #17959] add text to AIX section describing how to have it send
  responses to the all-ones address.
  [ISC-Bugs #19615] update the includes in dhcpctl/dhcpctl.3 to be more correct
  [ISC-Bugs #20676] update dhcpd.conf.5 to include the RFC numbers for DDNS

- Relay no longer crashes, when DHCP packet is received over interface without
  any IPv4 address assigned. Also extended logging message about discarding
  packets with invalid hlen with information about relevant interface name.
  [ISC-Bugs #22409]

- Relay now properly logs that packet was received over interface without
  global IPv6 address [ISC-Bugs #24070]

- Linux Packet Filter interface improvement. sockaddr_pkt structure is used,
  rather than sockaddr. Packet ethertype is now forced to ETH_P_IP.
  [ISC-Bugs #18975]

- Minor code cleanups - but note port change for #23196
  [ISC-Bugs #23470] - Modify when an ignore return macro is defined to
  handle unsed error return warnings for more versions of gcc.
  [ISC-Bugs #23196] - Modify the reply handling in the server code to
  send to a specified port rather than to the source port for the incoming
  message.  Sending to the source port was test code that should have
  been removed.  The previous functionality may be restored by defining
  REPLY_TO_SOURCE_PORT in the includes/site.h file.  We suggest you don't
  enable this except for testing purposes.
  [ISC-Bugs #22695] - Close a file descriptor in an error path.
  [ISC-Bugs #19368] - Tidy up variable types in validate_port.

- Code cleanup: remove obsolete PROTO, KandR, INLINE and ANSI_DECL macros
  [ISC-Bugs #13151]

- Compilation problem with gcc4.5 and omshell.c resolved. [ISC-Bugs #23831]

- Client Script fixes
  [ISC-Bugs #23045] Typos in client/scripts/openbsd
  [ISC-Bugs #23565] In the client scripts add a zone id (interface id) if
  the domain search address is link local.
  [ISC-Bugs #1277] In some of the client scripts add code to handle the
  case of the default router information being changed without the address
  being changed.

- Documentation cleanup
  [ISC-Bugs #23326] Updated References document, several man page updates

- Server no longer complains about NULL pointer when configured
  server-identifier expression fails to evaluate. [ISC-Bugs #24547]

- Convert ISC_R_INPROGRESS status to ISC_R_SUCCESS when called from other
  than the dispatch handler.  This fixes an issue where omshell, when
  run from the same platform as the server, would appear to fail to
  connect.  This is a companion to #21839.  [ISC-Bugs #23592]

- Enlarge the buffer size used by the Omshell code and some of the
  print routines to allow for greater than 60 characters or, when
  printing as hex strings, 20 characters.  [ISC-Bugs #22743]

- In Solaris 11 switch to using sockets instead of DLPI, thanks
  to a patch form Oracle.  [ISC-Bugs #24634].

- Strict checks for content of domain-name DHCPv4 option can now be
  configured during compilation time. Even though RFC2132 does not allow
  to store more than one domain in domain-name option, such behavior is
  now enabled by default, but this may change some time in the future.
  See ACCEPT_LIST_IN_DOMAIN_NAME define in includes/site.h.
  [ISC-Bugs #24167]

- DNS Update fix. A misconfigured server could crash during DNS update
  processing if the configuration included overlapping pools or
  multiple fixed-address entries for a single address.  This issue
  affected both IPv4 and IPv6. The fix allows a server to detect such
  conditions, provides the user with extra information and recommended
  steps to fix the problem.  If the user enables the appropriate option
  in site.h then server will be terminated
  [ISC-Bugs #23595]

! Two packets were found that cause a server to halt.  The code
  has been updated to properly process or reject the packets as
  appropriate.  Thanks to David Zych at University of Illinois
  for reporting this issue.  [ISC-Bugs #24960]
  One CVE number for each class of packet.
  CVE-2011-2748
  CVE-2011-2749

- Fix the code that checks for an existing DDNS transaction to cancel
  when removing DDNS information, so that we will continue with the
  processing if we have a lease even if it doesn't have an outstanding
  transaction.  [ISC-Bugs #24682]

- Add AM_MAINTAINER_MODE to configure.ac to avoid rebuilding
  configuration files.  [ISC-Bugs #24107]

- Add support for passing DDNS information to a DNS server over
  an IPv6 address.  [ISC-Bugs #22647]

- Enhanced patch for 23595 to handle IPv4 fixed addresses more
  cleanly.  [ISC-Bugs #23595]

! Add a check for a null pointer before calling the regexec function.
  Without this check we could, under some circumstances, pass
  a null pointer to the regexec function causing it to segfault.
  Thanks to a report from BlueCat Networks.
  [ISC-Bugs #26704].
  CVE: CVE-2011-4539

! Modify the DDNS handling code.  In a previous patch we added logging
  code to the DDNS handling.  This code included a bug that caused it
  to attempt to dereference a NULL pointer and eventually segfault.
  While reviewing the code as we addressed this problem, we determined
  that some of the updates to the lease structures would not work as
  planned since the structures being updated were in the process of
  being freed: these updates were removed.  In addition we removed an
  incorrect call to the DDNS removal function that could cause a failure
  during the removal of DDNS information from the DNS server.
  Thanks to Jasper Jongmans for reporting this issue.
  [ISC-Bugs #27078]
  CVE: CVE-2011-4868

- Fixed the code that checks if an address the server is planning
  to hand out is in a reserved range.  This would appear as
  the server being out of addresses in pools with particular ranges.
  [ISC-Bugs #26498]

- In the DDNS code handle error conditions more gracefully and add more
  logging code.  The major change is to handle unexpected cancel events
  from the DNS client code.
  [ISC-Bugs #26287]

- Tidy up the receive calls and eliminate the need for found_pkt.
  [ISC-Bugs #25066]

- Add support for Infiniband over sockets to the server and
  relay code.  We've tested this on Solaris and hope to expand
  support for Infiniband in the future.  This patch also corrects
  some issues we found in the socket code.
  [ISC-Bugs #24245]

- Add a compile time check for the presence of the noreturn attribute
  and use it for log_fatal if it's available.  This will help code
  checking programs to eliminate false positives.
  [ISC-Bugs #27539]

- Fixed many compilation problems ("set, but not used" warnings) for
  gcc 4.6 that may affect Ubuntu 11.10 users. [ISC-Bugs #27588]

- Modify the code that determines if an outstanding DDNS request
  should be cancelled.  This patch results in cancelling the
  outstanding request less often.  It fixes the problem caused
  by a client doing a release where  the TXT and PTR records
  weren't removed from the DNS.
  [ISC-BUGS #27858]

- Use offsetof() instead of sizeof() to get the sizes for dhcpv6_relay_packet
  and dhcpv6_packet in several more places.  Thanks to a report from
  Bruno Verstuyft and Vincent Demaertelaere of Excentis.
  [ISC-Bugs #27941]

- Remove outdated note in the description of the bootp keyword about the
  option not satisfying the requirement of failover peers for denying
  dynamic bootp clients.
  [ISC-bugs #28574]

- Multiple items to clean up IPv6 address processing.
  When processing an IA that we've seen check to see if the
  addresses are usable (not in use by somebody else) before
  handing it out.
  When reading in leases from the file discard expired addresses.
  When picking an address for a client include the IA ID in
  addition to the client ID to generally pick different addresses
  for different IAs.
  [ISC-Bugs #23138] [ISC-Bugs #27945] [ISC-Bugs #25586]
  [ISC-Bugs #27684]

- Remove unnecessary checks in the lease query code and clean up
  several compiler issues (some dereferences of NULL and treating
  an int as a boolean).
  [ISC-Bugs #26203]

- Fix the NA and PD allocation code to handle the case where a client
  provides a preference and the server doesn't have any addresses or
  prefixes available.  Previously the server ignored the request with
  this patch it replies with a NoAddrsAvail or NoPrefixAvail response.
  By default the code performs according to the errata of August 2010
  for RFC 3315 section 17.2.2; to enable the previous style see the
  section on RFC3315_PRE_ERRATA_2010_08 in includes/site.h.  This option
  may be removed in the future.
  Thanks to Jiri Popelka at Red Hat for the patch.
  [ISC-Bugs #22676]

- Fix up some issues found by static analysis.
  A potential memory leak and NULL dereference in omapi.
  The use of a boolean test instead of a bitwise test in dst.
  [ISC-Bugs #28941]

- Rotate the lease file when running in v6 mode.
  Thanks to Christoph Moench-Tegeder at Astaro for the
  report and the first version of the patch.
  [ISC-Bugs #24887]

- Correct code to calculate timing values in client to compare
  rebind value to infinity instead of renew value.
  Thanks to Chenda Huang from H3C Technologies Co., Limited
  for reporting this issue.
  [ISC-Bugs #29062]

- Fix some issues in the code for parsing and printing options.
  [ISC-Bugs #22625] - properly print options that have several fields
  followed by an array of something for example "fIa"
  [ISC-Bugs #27289] - properly parse options in declarations that have
  several fields followed by an array of something for example "fIa"
  [ISC-Bugs #27296] - properly determine if we parsed a 16 or 32 bit
  value in evaluate_numeric_expression (extract-int).
  [ISC-Bugs #27314] - properly parse a zero length option from
  a lease file.  Thanks to Marius Tomaschewski from SUSE for the report
  and prototype patch for this ticket as well as ticket 27289.

! Previously the server code was relaxed to allow packets with zero
  length client ids to be processed.  Under some situations use of
  zero length client ids can cause the server to go into an infinite
  loop.  As such ids are not valid according to RFC 2132 section 9.14
  the server no longer accepts them.  Client ids with a length of 1
  are also invalid but the server still accepts them in order to
  minimize disruption.  The restriction will likely be tightened in
  the future to disallow ids with a length of 1.
  Thanks to Markus Hietava of Codenomicon CROSS project for the
  finding this issue and CERT-FI for vulnerability coordination.
  [ISC-Bugs #29851]
  CVE: CVE-2012-3571

! When attempting to convert a DUID from a client id option
  into a hardware address handle unexpected client ids properly.
  Thanks to Markus Hietava of Codenomicon CROSS project for the
  finding this issue and CERT-FI for vulnerability coordination.
  [ISC-Bugs #29852]
  CVE: CVE-2012-3570

! A pair of memory leaks were found and fixed.  Thanks to
  Glen Eustace of Massey University, New Zealand for finding
  this issue.
  [ISC-Bugs #30024]
  CVE: CVE-2012-3954

- Existing legacy unit-tests have been migrated to Automated Test
  Framework (ATF). Several new tests have been developed. To enable
  unit-tests, please use --with-atf in configure script. A Developer's
  Guide has been added. To generate it, please use make devel in
  the doc directory. It is currently in early stages of development,
  but is expected to grow in the near future. [ISC-Bugs 25901]

! An issue with the use of lease times was found and fixed.  Making
  certain changes to the end time of an IPv6 lease could cause the
  server to abort.  Thanks to Glen Eustace of Massey University,
  New Zealand for finding this issue.
  [ISC-Bugs #30281]
  CVE: CVE-2012-3955

- Update the memory leakage debug code to work with v6.
  [ISC-Bugs #30297]

- Relax the requirements for deleting an A or AAAA record.
  Previously the DDNS removal code required both the A or AAAA
  record and the TXT record to exist.  This requirement could
  cause problems if something interrupted the removal leaving
  the TXT record alone.  This relaxation was codified in RFC 4703.
  [ISC-Bugs #30734]

- Modify the failover code to handle incorrect peer names
  better.  Previously the structure holding the name might
  have been freed inappropriately in some cases and not
  freed in other cases.
  [ISC-Bugs #30320]

- Add a configure option, enable-secs-byteorder, to deal with
  clients that do the byte ordering on the secs field incorrectly.
  This field should be in network byte order but some clients
  get it wrong.  When this option is enabled the server will examine
  the secs field and if it looks wrong (high byte non zero and low
  byte zero) swap the bytes.  The default is disabled.  This option
  is only useful when doing load balancing within failover.
  [ISC-Bugs #26108]

- Fix a set of issues that were discovered via a code inspection
  tool.  Thanks to Jiri Popelka and Tomas Hozza Red Hat for the logs
  and patches.
  [ISC-Bugs #23833]

- Parsing unquoted base64 strings improved. Parser now properly handles
  strings that contain reserved names. [ISC-Bugs #23048]

- Modify the nak_lease function to make some attempts to find a
  server-identifier option to use for the NAK.
  [ISC-Bugs #25689]

- The client now passes information about the options it requested
  from the server to the script code via environment variables.
  These variables are of the form requested_<option_name>=1 with
  the option name being the same as used in the new_* and old_*
  variables.
  [ISC-Bugs #29068]

- Add support for a simple check that the server id in a request message
  to a failover peer matches the server id of the server.  This support
  is enabled by editing the file includes/site.h and uncommenting the
  definition for SERVER_ID_CHECK.  The option has several restrictions
  and issues - please read the comment in the site.h file before
  enabling it.
  [ISC-Bugs #31463]

- Tidy up some compiler issues in the debug code.
  [ISC-Bugs #26460]

- Move the dhcpd.conf example file to dhcpd.conf.example to avoid
  overwriting the dhcpd.conf file when installing a new version of
  ISC DHCP.  The user will now need to manual copy and edit the
  dhcpd.conf file as desired.
  [ISC-Bugs #19337]

- Check the status value when trying to read from a connection to
  see if it may have been closed.  If it appears closed don't try
  to read from it again.  This avoids a potential busy-wait like
  loop when the peer names are mismatched.
  [ISC-Bugs #31231]

- Remove an unused variable to keep compilers happy.
  [ISC-Bugs #31983]

- Modify test makefiles to be more similar to standard makefiles
  and comment out a currently unused test.
  [ISC-Bugs #32089]

- Address static analysis warnings.
  [ISC-Bugs #33510] [ISC-Bugs #33511]

- Silence benign static analysis warnings.
  [ISC-Bugs #33428]

- Add check for 64-bit package for atf.
  [ISC-Bugs #32206]

- Use newer auto* tool packages and turn on RFC_3542 support on Mac OS.
  [ISC-Bugs #26303]

- Remove a variable when it isn't being used due to #ifdefs to avoid
  a compiler warning on Solaris using GCC.
  [ISC-Bugs #33032]

- Add a check for too much whitespace in a config or lease file.
  Thanks to Paolo Pellegrino for finding the issue and a suggestion
  for the patch.
  [ISC-Bugs #33351]

- Fix several problems with using OMAPI to manipulate class and subclass
  objects.
  [ISC-Bugs #27452]

- Added a sleep call after killing the old client to allow time
  for the sockets to be cleaned.  This should allow the -r option
  to work more consistently.
  [ISC-Bugs #18175]

- Missing files for ISC DHCP Developer's Guide are now included in
  the release tarballs. To generate this documentation, please use
  make devel command in doc directory. [ISC-Bugs #32767]

- Update client script for use with openwrt.
  [ISC-Bugs #29843]

- Fix the socket handling for DHCPv6 clients to allow multiple instances
  of a client on a single machine to work properly.  Previously only
  one client would receive the packets.  Thanks to Jiri Popelka at Red Hat
  for the bug report and a potential patch.
  [ISC-Bugs #34784]

- Added support for gentle shutdown after signal is received.
  [ISC-Bugs #32692] [ISC-Bugs 34945]

- Enhance the DHCPv6 server logging to include the addresses that are assigned
  to the clients.
  [ISC-Bugs #26377]

- Fix an operation in the DDNS code to be a bitwise instead of logical or.
  [ISC-Bugs #35138]


			Changes since 4.1.0 (new features)

- Failover port configuration can now be left to defaults (port 647) as
  described in the -12 revision of the Failover draft (and assigned by
  IANA).  Thanks in part to a patch from David Cantrell at Red Hat.

- If configured, dhclient may now transmit to an anycast MAC address,
  rather than using a broadcast address.  Thanks to a patch from David
  Cantrell at Red Hat.

- Added client support for setting interface MTU and metric, thanks to
  Roy "UberLord" Marples <roy@marples.name>.

- Added client -D option to specify DUID type to send.

- A new failover configuration parameter has been introduced for those
  environments where DHCP servers can be reasonably guaranteed to be
  "down" when the failover TCP socket is severed, "auto-partner-down".
  This parameter is not generally safe, and by default is disabled, so
  please carefully review the documentation of this parameter in the
  dhcpd.conf(5) manpage before determining to use it yourself.

- Added a configuration function, 'gethostname()', which calls the system
  function of the same name and presents the results as a data expression.
  This function can be used to incorporate the system level hostname of
  the system the DHCP software is operating on in responses or queries (such
  as including a failover partner's hostname in a dhcp message or binding
  scope, or having a DHCP client send any system hostname in the host-name or
  FQDN options by default).

- The dhcp-renewal-time and dhcp-rebinding-time options may now be configured
  for DHCPv4 operation and used independently of the dhcp-lease-time
  calculations.  Invalid renew and rebinding times (e.g., greater than the
  determined lease time) are omitted.

- Processing the DHCP to DNS server transactions in an asynchronous fashion,
  the DHCP server or client can now continue with its processing while
  awaiting replies from the DNS server.

- The 'hardware [ethernet|etc] ...;' parameter in host records has been
  extended to attempt to match DHCPv6 clients by the last octets of a
  DUID-LL or DUID-LLT provided by the client.

			Changes since 4.1.0 (bug fixes)

- Remove infinite loop in token_print_indent_concat().

- Validate the argument to the -p option.

- The notorious 'option <unknown> ... larger than buffer' log line,
  which is seen in some malformed DHCP client packets, was modified.
  It now logs the universe name, and does not log the length values
  (which are bogus corruption read from the packet anyway).  It also
  carries a hopefully more useful explanation.

- Suppress spurious warnings from configure about --datarootdir

- A bug was fixed that caused the server not to answer some valid Solicit
  and Request packets, if the dynamic range covering any requested addresses
  had been deleted from configuration.

- Update the code to deal with GCC 4.3.  This included two sets of changes.
  The first is to the configuration files to include the use of
  AC_USE_SYSTEM_EXTENSIONS.  The second is to deal with return values that
  were being ignored.

- The db-time-format option was documented in manpages.

- Using reserved leases no longer results in 'lease with binding state
  free not on its queue' error messages, thanks to a patch from Frode
  Nordahl.

- Fix a build error in dhcrelay, using older versions of gcc with
  dhcpv6 disabled.

- Two uninitialized stack structures are now memset to zero, thanks to a
  patch from David Cantrell at Red Hat.

- Fixed a cosmetic bug where pretty-printing valid domain-search options would
  result in an erroneous error log message ('garbage in format string').

- A bug in DLPI packet transmission (Solaris, HP/UX) that caused the server
  to stop receiving packets is fixed.  The same fix also means that the MAC
  address will no longer appear 'bogus' on DLPI-based systems.

- A bug in select handling was discovered where the results of one select()
  call were discarded, causing the server to process the next select() call
  and use more system calls than required.  This has been repaired - the
  sockets will be handled after the first return from select(), resulting in
  fewer system calls.

- The update-conflict-detection feature would leave an FQDN updated without
  a DHCID (still currently implemented as a TXT RR).  This would cause later
  expiration or release events to fail to remove the domain name.  The feature
  now also inserts the client's up to date DHCID record, so records may safely
  be removed at expiration or release time.  Thanks to a patch submitted by
  Christof Chen.

- Memory leak in the load_balance_mine() function is fixed.  This would
  leak ~20-30 octets per DHCPDISCOVER packet while failover was in use
  and in normal state.

- Various compilation fixes have been included for the memory related
  DEBUG #defines in includes/site.h.

- Fixed Linux client script 'unary operator expected' errors with DHCPv6.

- Fixed setting hostname in Linux hosts that require hostname argument
  to be double-quoted.  Also allow server-provided hostname to
  override hostnames 'localhost' and '(none)'.

- Fixed failover reconnection retry code to continue to retry to reconnect
  rather than restarting the listener.

- Compilation on Solaris with USE_SOCKETS defined in includes/site.h has
  been repaired.  Other USE_ overrides should work better.

- A check for the local flavor of IFNAMSIZ had a broken 'else' condition,
  that probably still resulted in the correct behaviour (but wouldn't use
  a larger defined value provided by the host OS).

- Fixed a bug where an OMAPI socket disconnection message would not result
  in scheduling a failover reconnection, if the link had not negotiated a
  failover connect yet (e.g.: connection refused, asynch socket connect()
  timeouts).

- A bug was fixed that caused the 'conflict-done' state to fail to be parsed
  in failover state records.

! A stack overflow vulnerability was fixed in dhclient that could allow
  remote attackers to execute arbitrary commands as root on the system,
  or simply terminate the client, by providing an over-long subnet-mask
  option.  CERT VU#410676 - CVE-2009-0692

- Fixed a bug where relay agent options would never be returned when
  processing a DHCPINFORM.

- Versions 3.0.x syntax with multiple name->code option definitions is now
  supported.  Note that, similarly to 3.0.x, for by-code lookups only the
  last option definition is used.

- Fixed a bug where a time difference of greater than 60 seconds between a
  failover pair could cause the primary to crash on contact with the
  secondary.  Thanks to a patch from Steinar Haug.

- Don't look for IPv6 interfaces on Linux when running in DHCPv4 mode.
  Thanks to patches from Matthew Newton and David Cantrell.

- Secondary servers in a failover pair will now perform ddns removals if
  they had performed ddns updates on a lease that is expiring, or was
  released through the primary.  As part of the same fix, stale binding scopes
  will now be removed if a change in identity of a lease's active client is
  detected, rather than simply if a lease is noticed to have expired (which it
  may have expired without a failover server noticing in some situations).

- A patch supplied by David Cantrell at RedHat was applied that detects
  invalid calling parameters given to the ns_name_ntop() function.
  Specifically, it detects if the caller passed a pointer and size pair
  that causes the pointer to integer-wrap past zero.

! Fixed a fenceposting bug when a client had two host records configured,
  one using 'uid' and the other using 'hardware ethernet'.  CVE-2009-1892

- Fixed the check in the dhcp_interface_signal_handler routine to verify
  the existence of the linked signal handler before calling it.

- Both host and subnet6 configuration groups are now included whether a
  fixed-address6 (DHCPv6) is in use or not.  Host scoped configuration takes
  precedence.  This fixes two bugs, one where host scoped configuration
  would not be included from a non-fixed-address6 host record, and the equal
  and opposite bug where subnet6 scoped configuration would not be used when
  over-riding values were not present in a matching fixed-address6 host
  configuration.

- ./configure now checks to ensure the intX_t and u_intX_t types are defined,
  correcting a compilation failure when using Sun's compiler.

- Modified the handling of a connection to avoid releasing the omapi io
  object for the connection while it is still in use.  One symptom from
  this error was a segfault when a failover secondary attempted to connect
  to the failover primary if their clocks were not synchronized.

- Clean up to allow compilation with gcc 2.95.4 on FreeBSD.  Remove an
  extra semi-colon from common/dns.c and moved setting a variable to NULL
  in server/dhcpv6.c to allow the compiler to decide that the variable
  was always properly set.

			Changes since 4.1.0b1

- A missing "else" in dhcrelay.c could have caused an interface not to
  be recognized.

			Changes since 4.1.0a2

- A cosmetic bug in DHCPDECLINE processing was fixed which caused all
  successful DHCPDECLINEs to be logged as "not found" rather than
  "abandoned".

- Added configuration file examples for DHCPv6.

- Some failover debugging #defines have been better defined and some
  high frequency messages moved to a deeper debugging symbol.

- The CLTT parameter in failover is now only updated by client activity,
  and not by failover binding updates (taking on the peer's CLTT).

- Failover BNDUPD messages are now discarded if they conflict with an
  update that has been transmitted, but not acknowledged.

- A bug cleaning up unknown-xxx temporary option definitions was fixed.

- Delayed-ack is now a compile-time option, compiled out by default.
  This feature is simply too experimental for right now, and causes
  some problems to some failover installations.  We will revisit this
  in future releases.

- The !inet_pton() call in res_mkupdrec was adjusted to '<= 0' as
  inet_pton returns either 1, 0, or -1.

- A dhclient-script for MacOS X has been included, which enables
  'dhclient -6' support.

- DDNS removal routines were updated so that the DHCID is not removed until
  the client has been deprived of all A and AAAA records (not only the last
  one of either of those).  This resolves a bug where dual stack clients
  would not be able to regain their names after either expiration event.

			Changes since 4.1.0a1

- Corrected list of failover state values in dhcpd man page.

- Fixed a bug that caused some request types to be logged incorrectly.

- Clients that sent a parameter request list containing the
  routers option before the subnet mask option were receiving
  only the latter.  Fixed.

- The server wasn't always sending the FQDN option when it should.

- A partner-down failover server no longer emits 'peer holds all free leases'
  if it is able to newly-allocate one of the peer's leases.

- Fixed a coredump when adding a class via OMAPI.

- Check whether files are zero length before trying to parse them.

- Ari Edelkind's PARANOIA patch has been included and may be compiled in
  via two ./configure parameters, --enable-paranoia and
  --enable-early-chroot.

- ./configure was extended to cover many optional build features, such
  as failover, server tracing, debugging, and the execute() command.

- There is now a default 1/4 of a second scheduled delay between delayed
  fsync()'s, it can be configured by the max-ack-delay configuration
  parameter.

- A bug was fixed where the length of a hostname was miscalculated, so that
  hosts were given odd-looking domain names ("foo.bar.ba.example.com").

- Shared network selection should be done from the innermost relay
  valid link-address field, rather than the outermost.

- Prefix pools are attached to shared network scopes.

- Merged IA_XX related structures.

- Add DHCPv6 files in configure.

- A memory leak when using omapi has been fixed.

- DHCPv6 vendor-class options (VSIO) are now only sent when they appear
  on the DHCPv6 ORO.  This resolves a bug where VSIO options were placed
  in IA_NA encapsulated options fields.

- Integrated client with stateless, temporary address and prefix delegation
  support.

- A double-dereference in dhclient transmission of DHCPDECLINEs was
  repaired.

- Fix handling of format code 'Z'.

- Support "-1" argument in DHCPv6.

- Merge DHCPv6-only "dhcrelay6" into general-purpose "dhcrelay" (use
  "-6" option to select DHCPv6 mode).

- Fix handling of -A and -a flags in dhcrelay; it was failing to expand
  packet size as needed to add relay agent options.

- A bug in subnet6 parsing where options contained in subnet6 clauses would
  not be applied to clients addressed within that network was repaired.

- When configuring a "subnet {}" or "subnet6 {}" without an explicit
  shared-network enclosing it, the DHCP software would synthesize a
  shared-network to contain the subnet.  However, all configuration
  parameters within the subnet more intuitively belong "to any client
  on that interface", or rather the synthesized shared-network.  So,
  when a shared-network is synthesized, it is used to contain the
  configuration present inside the subnet {} clause.  This means that
  the configuration will be valid for all clients on that network, not
  just those addressed out of the stated subnet.  If you intended the
  opposite, the workaround is to explicitly configure an empty
  shared-network.

- A bug was fixed where Information-Request processing was not sourcing
  configured option values.

- A warning was added since the DHCPv6 processing software does not yet
  support class statements.

- Compilation warnings on GCC 4.3 relating to bootp source address
  selection were repaired.

- The v6 BSD socket method was updated to use a single UDP BSD socket
  no matter how many interfaces are involved, differentiating the
  interfaces the packets were received on by the interface index supplied
  by the OS.

- The relay agent no longer listens to the All DHCP Servers Multicast
  address.

- A bug was fixed in data_string_sprintfa() where va_start was only called
  once for two invocations of vsprintf() variants.

- ERO (RFC 4994) server support.

- Basic and partial DHCPv6 leasequery support.

- Reliable DHCPv6 release (previous behavior, send release and exit, is
  still available with dhclient -6 -1 -r).

			Changes since 4.0.0 (new features)

- Added DHCPv6 rapid commit support.

- Added explicit parser support for zero-length DHCP options, such as
  rapid-commit, via format code 'Z'.

- It's now possible to update the "ends" field of a lease with OMAPI.
  This is useful if you want not only to release a lease, but also make
  it available for reuse right away.  Hat tip to Christof Chen.

- Fixed definition of the iaaddr hash functions to use the correct
  functions when referencing and dereferencing memory.

- Some definitions not in phase with the IANA registry were updated.

- Allocated interface IDs are better controlled ('u' bit set to zero,
  reserved IDs avoided).

- Unicast options are taken into account only for RENEWs.

- NoAddrsAvail answers to SOLICITs are always ADVERTISEs even when a SOLICIT
  carries a rapid-commit option.

- Return in place of raise an impossible condition when one tries to release
  an empty active lease.

- Timer granularity is now 1/100s in the DHCPv6 client.

- The dhclient-script was updated to create a host route for the default
  gateway if the supplied subnet mask for an IPv4 address was a /32.  This
  allows the client to work in 'captive' network environments, where the
  operator does not want clients to crosstalk directly.

- MINUS tokens should be parsable again.

- Multiple (up to "delayed-ack x;" maximum) DHCPv4 packets are now queued and
  released in bursts after single fsync() events when the upper limit is
  reached or if the receiving sockets go dry.  The practical upshot is
  that fsync-coupled server performance is now multiplicitively increased.
  The default delayed ack limit is 28.  Thanks entirely to a patch from
  Christof Chen.

			Changes since 4.0.0 (bug fixes)

- DHCP now builds on AIX.

- Exit with warning when DHCPv6-specific statements are used in the
  config file but -6 is not specified.

- Fixed "--version" flag in dhcrelay

- The 'min-secs' configuration parameter's log message has been updated to
  be more helpful.

- The warning logged when an address range doesn't fit in the subnets
  they were declared has been updated to be more helpful and identify the
  typo in configuration that created the spanning addresses.

- A bug in failover pool rebalancing that caused POOLREQ message ping-pongs
  was repaired.

- A flaw in failover pool rebalancing that could cause POOLREQ messages to
  be sent outside of the min-balance/max-balance scheduled intervals has
  been repaired.

- A cosmetic bug during potential-conflict recovery that caused the peer's
  'conflict-done' state message to be logged as 'unknown-state' has been
  repaired.  It is now logged correctly.

- A bug was fixed where the 'giaddr' may be used to find the client's subnet
  rather than its own 'ciaddr'.

- A log message was introduced to clarify the situation where a failover
  'address' parameter (the server's local address) did not resolve to an
  IPv4 address.

- The minimum site code value was set to 224 in 3.1.0 to track RFC3942.  This
  broke a lot of legacy site local configurations.  The new code in place will
  track site local space minimum option codes and logs a warning to encourage
  updates and exploration of site local code migration problems.  Option
  codes less than 128 in site local spaces remain inaccessible.

- A possible relay agent option bug was repaired where random server
  initialization state may have been used to signal the relay agent
  information options sub-option code for the 'END' of the option space.

- Fixes to allow code to compile and run on Solaris 9.

- Fixes to allow code to compile on Mac OS X Leopard (10.5).

- When server is configured with options that it overrides, a warning is
  issued when the configuration file is read, rather than at the time the
  option is overridden. This was important, because the warning was given
  every time the option was overridden, which could create a lot of
  unnecessary logging.

- Fixed a compilation problems on platforms that define a value for FDDI,
  which conflicts with a dhcp configuration syntax token by the same name.

- When a failover server suspects it has encountered a peer running a
  version 3.0.x failover server, a warning that the failover wire protocol
  is incompatible is printed.

- The failover server no longer issues a floating point error if it encounters
  a previously undefined option code.

- Fix startup error messages to report a missing "subnet6 declaration", rather
  than a missing "subnet declaration", when running as a DHCPv6 server.

- DHCPv6 client timestamp in DUID was based on the year 1970 rather
  than the year 2000.

- Warn when attempting to use a hardware parameter in DHCPv6.

- DHCPv6 released resources are now marked as released by the client.

- 'Soft' bindings have no more side-effects.

			Changes since 4.0.0b3

- The reverse dns name for PTR updates on IPv6 addresses has been fixed to
  use ip6.arpa. rather than default to in-addr.arpa and require user
  configuration.

- dhc6_lease_destroy() and dhc6_ia_destroy() now set lease and IA pointers
  to NULL after freeing, to prevent subsequent accesses to freed memory.

- The DHCPv6 server would not send the preference option unless the
  client requested it, via the ORO. This has been fixed, so the DHCPv6
  server will always send the preference value if it is configured.

- When addresses were passed as hints to the server in an IA, they were
  incorrectly handled, sometimes being treated as an error. Now the
  server will treat these as hints and ignore them if it cannot supply
  a requested address.

- If the client had multiple addresses, and one expired (was not renewed
  by the server), the client would continue to attempt to renew the same
  old address over and over.  Now, the client will omit any expired
  addresses from future Confirm, Renew, or Rebind messages.

- dhclient -6 will now select renew/rebind timers based upon the longest
  address expiration time rather than the shortest expiration time, in
  order to avoid cascading renewals in the event a server elects not to
  extend one of multiple IAADDR leases.

- The server now limits clients that request multiple addresses to one
  address per IA by default, which can be adjusted through the
  "limit-addrs-per-ia" configuration option.

- The DHCPv6 client now issues fresh transaction IDs on Renew and Rebind
  message exchanges, rather than using the most recent ID.

- The DHCPv6 server now replies to Information-Request messages.

- A bug was fixed in the dhclient-script for BSDs to correctly carry error
  codes through some conditions.

- The parsing of some options in the dhclient lease file, in particular
  the success DHCPv6 status-code, was fixed.

- A bug was fixed that caused the DHCPv6 ORO option to be corrupted with
  seemingly random values.

- A reference overleak in DHCPv6 shared network processing was repaired.

- ./configure now autodetects local database locations rather than trying
  to put dhcpd.leases and dhclient.leases in /usr/local/var/db, which no
  one ever has.

- Regression fix for bug where server advertised a IPv6 address in
  response to a SOLICIT but would not return the address in response
  to a REQUEST.

- A bug was fixed where the DHCPv6 server puts the NoAddrsAvail status
  code in the IA_NA was fixed.  The status code now appears in the root
  level.

			Changes since 4.0.0b2

- Clarified error message when lease limit exceeded

- Relative time may now be used as a qualifier for 'allow' and 'deny' access
  control lists.  These directives may be used to assist in re-addressing
  address pools without having to constantly reconfigure the server.  Please
  see 'man dhcpd.conf' for more information on allow/deny 'after time' syntax.
  Thanks to a patch from Christof Chen.

- The server will now include multiple IA_NA's and multiple IAADDRs within
  them, if advertised by the client.  It still only seeks to allocate one
  new address.

			Changes since 4.0.0b1

- Use different paths for PID and lease files when running in DHCPv4
  or DHCPv6 mode, so that servers for both protocols can be run
  simultaneously on a single interface.

- Fixed a buffer overflow error which could have allowed a denial
  of service under unusual server configurations

- Eliminated a spurious error message from the client

- A number of bugs with the internal handling of lease state on the
  server have been fixed. Some of these could cause server crashes.

- The peer_wants_leases() changes pulled up from 3.1.0 were corrected,
  'never used' leases will no longer consistently shift between servers
  on every pool rebalance run.

- sendmsg()/recvmsg() control buffers are now declared in such a way to
  ensure they are correctly aligned on all (esp. 64-bit) architectures.

- The client leasing subsystem was streamlined and corrected to account
  more closely for changes in client link attachment selection.

			Changes since 4.0.0a3

- The DHCP server no longer requires a "ddns-update-style" statement,
  and now defaults to "none", which means DNS updates are disabled.

- Log messages when failover peer names mismatch have been improved to
  point out the problem.

- Bug where server advertised a IPv6 address in response to a SOLICIT
  but would not return the address in response to a REQUEST. Thanks to
  Dennis Kou for finding the bug.

- Fixed an error causing the server to lock up on lease expiration,
  reported independently by Jothilingam Vasu and Dennis Kou.

- Fixed a ./configure bug where compile tests were failing due to
  "-Werror" (unused variable) rather than the actual test failure.  Lead
  to inconsistent and unworkable auto-configurations.

- Compilation with DLPI and -Werror has been repaired.

- Error in decoding IA_NA option if multiple interfaces are present
  fixed by Marcus Goller.

- DHCPv6 server Confirm message processing has been enhanced - it no
  longer replies only to clients with host {} records, it now replies
  as directed in RFC3315 section 18.2.2 - that is, to all clients
  regardless of the existence of bindings.

- A core dump during expired lease cleanup has been repaired.

- DDNS updates state information are now stored in 'binding scopes' that
  follow the leases through their lifecycles.  This enables DDNS teardowns
  on leases that are assigned and expired inbetween a server restart (the
  state is recovered from dhcpd.leases).  Arbitrary user-specified binding
  scopes ('set var = "value";') are not yet supported.

- Additional compilation problems on HP/UX have been repaired.

			Changes since 4.0.0a2

- Fix for startup where there are no IPv4 addresses on an interface.
  Thanks to Marcus Goller for reporting the bug.

- Fixed file descriptor leak on listen failure. Thanks to Tom Clark.

- Bug in server configuration parser caused server to get stuck on
  startup for certain bad pool declarations. Thanks to Guillaume
  Knispel for the bug report and fix.

- Code cleaned to remove warnings reported by "gcc -Wall".

- DHCPv6 is now the default. You can disable DHCPv6 support using the
  "--disable-dhcpv6" flag when you run the configure script.

- An internal database inconsistency bug was repaired where the server
  would segfault if a client attempted to renew a lease that had been
  loaded from persistent storage.

- 'request' and 'also request' syntaxes have been added to accommodate
  the DHCPv6 client configuration.  'send dhcp6.oro' is no longer
  necessary.

- Bug fixed where configuration file parsing did not work with
  zero-length options; this made it impossible to set the
  rapid-commit option.

- Bogus messages about host records with IPv4 fixed-addresses being of
  non-128-bits in length were removed.

			Changes since 4.0.0a1

- Bug in octal parsing fixed. Thanks to Bernd Fuhrmann for the report
  and fix.

- Autoconf now supplies proper flags for Solaris DHCPv6 builds.

- Fix for parsing error on some IPv6 addresses.

- Invalid CIDR representation for IPv6 subnets or ranges now checked
  for when loading configuration.

- Compilation on HP/UX has been repaired.  The changes should generally
  apply to any architecture that supplies SIOCGLIFCONF but does not
  use 'struct lifconf' structures to pass values.

- Two new operators, ~= and ~~, have been integrated to implement
  boolean matches by regular expression (such as may be used in
  class matching statements).  Thanks to a patch by Alexandr S.
  Agranovsky, which underwent slight modification.

- Fix for icmp packets on 64-bit systems (bug introduced in 4.0).

- A bug was fixed in interface discovery wherein an error identifying
  a server-configured interface with no IPv4 addresses would SEGV.

- Fixed a bug in which write_lease() might report a failure incorrectly

- Added support for DHCPv6 Release messages

- Added -x option to dhclient, which triggers dhclient processes
  to exit gracefully without releasing leases first

- All binaries (client, server, relay) now change directories
  to / before going into daemon mode, so as not to hold $CWD open

- Fixed a bug parsing DHCPv6 client-id's in host-identifier statements

- Fixed a bug with the 'ddns-updates' boolean server configuration
  parameter, which caused the server to fail.

			Changes since 4.0.0-20070413

- Old (expired) leases are now cleaned.

- IPv6 subnets now have support for arbitrary allocation ranges via
  a new 'range6' configuration directive.

- An obviated option code hash lookup to find D6O_CLIENTID was removed.

- Corrected some situations where variables might be used without being
  initialized.

- Silenced several other compiler warnings.

- Include the more standard sys/uio.h rather than rely upon other
  header files to include it (fixes a BSD 4.2 compile failure).

- Duplicate dhclient-script updates for DHCPv6 to all provided scripts.

- DHCPv4 I/O methods that failed to sense hardware address were corrected.

- DHCPv4 is now the default (as documented) rather than DHCPv6.  The default
  was set to DHCPv6 to facilitate ease early development, and forgotten.

- Corrected a segmentation violation in DHCPv4 socket processing.

- dhclient will now fork() into the background once it binds to an
  IPv6 address, or immediately if the -n flag is supplied.

- -q is now the default behaviour on dhclient, with -d or -v enabling
  non-quiet (stderr logging) mode.

- Fix documentation of the domain-search atom (quoted, with commas).

- Document DHCPv6 options presently in the default table.

- Replaced ./configure shellscripting with GNU Autoconf.

		     Changes since 3.1.0 (NEW FEATURES)

- DHCPv6 Client and Server protocol support.  Use '-6' to run the daemons
  as v6-only.  Use '-4' to run the daemons as v4-only (default.  There is
  no support currently for both.

- Server support for multiple IA_NA options, containing at most one
  IAADDR option.

- Client support for one IA_NA option, containing any number of IAADDR
  options.

- Server support for the DHCPv6 Information-request message.

- Inappropriate unicast DHCPv6 messages sent to the server are now
  discarded, and this has rearchitected the IO system slightly.

- The DHCPv6 server DUID defaults to type 1, is persistently stored in
  the leases database, and can be over-ridden (either completely, or by
  specifying type 1 or type 2).

- The server only uses Rapid-Commit if it has been configured with the
  Rapid-Commit option and the client requests it.

- DDNS support. We now update AAAA records in the same place we would
  update A records, if we have an IPv6 address. We also generate IP6.ARPA
  style names for PTR records if we're dealing with an IPv6 address.  Both
  A and AAAA updates are done using the same 'fqdn.' virtual option space
  (although the DHCPv4 FQDN and DHCPv6 FQDN options are formatted
  differently, they both use the same code here).

- The Linux dhclient-script attempts to set and remove assigned addresses,
  and to configure /etc/resolv.conf from nameserver and domain name
  configurations.  It can be extended to configure other parameters.

- Initial DHCPv6 lease support.

- The IO system now tracks all local IP addresses, so that the DHCP
  applications (particularly the dhcrelay) can discern between what frames
  were transmitted to it, and what frames are being carried through it which
  it should not intercept.

			Changes since 3.1.0 (Maintenance)

- A bug was repaired where MAC Address Affinity for virgin leases always
  mapped to the primary.  Virgin leases now have an interleaved preference
  between primary and secondary.

- A bug was repaired where MAC Address Affinity for clients with no client
  identifier was sometimes mishashed to the peer.  Load balancing during
  runtime and pool rebalancing were opposing.

- An assertion in lease counting relating to reserved leases was repaired.

- The subnet-mask option inclusion now conforms with RFC2132 section 3.3;
  it will only appear prior to the routers option if it is present on the
  Parameter-Request-List.  The subnet-mask option will also only be
  included by default (if it is not on the PRL) in response to DISCOVER
  or REQUEST messages.

- The FQDN option is only supplied if the client supplied an FQDN option or
  if the FQDN option was explicitly requested on the PRL.

- Dynamic BOOTP leases are now load balanced in failover.

			Changes since 3.1.0rc1

- The parse warning that 'deny dynamic bootp;' must be configured for
  failover protected subnets was removed.

			Changes since 3.1.0b2

- Failover rebalance events no longer play ping pong with round errors
  (moving leases between free and back to backup where there are an
  odd number of leases).

- The 'pool' log line has been split into two messages, one before the
  rebalance run, and one after.

- Any queued BNDACKs are transmitted before transmitting new BNDUPDs.
  This enforces the correct sequence of events for the remote server
  processing these messages.

			Changes since 3.1.0b1

- Fixed a bug that caused OMAPI clients to freeze when opening lease
  objects.

- A new server config option "fqdn-reply" specifies whether the server
  should send out option 81 (FQDN).  Defaults to "on".  If set to "off",
  the FQDN option is not sent, even if the client requested it.  This is
  needed because some clients misbehave otherwise.  Thanks to Christof Chen
  at Allianz.

- Allow trace output files (-tf option) to be overwritten, rather than
  crashing dhcpd if the file already exists

- A bug was fixed that caused dhcpd to segfault if a pool was declared
  outside the scope of a subnet in dhcpd.conf.

- Some uninitialized values were repaired in dhcpleasequery.c that
  caused the server to abort.

- A new server config option, 'do-reverse-updates', has been added
  which causes the server to abstain from performing updates on PTR
  records.  Thanks to a patch from Christof Chen at Allianz.

- A bug was repaired in subencapsulation support, where spaces separated
  by empty spaces would not get included.

- A bug in dhclient was repaired which caused it to send parameter request
  lists of 55 bytes in length no matter how long the declared PRL was.

- 'dhcp.c(3953): non-null pointer' has been repaired.  This fixes a flaw
  wherein the DHCPv4 server may ignore a configured server-identifier.

- A flaw in failover startup sequences was repaired that sometimes left
  the primary DHCP server's pool rebalance schedules unscheduled.

- Corrected a flaw that broke encapsulated spaces included due to presence
  on the parameter request list.

			Changes since 3.1.0a3

- Some spelling fixes.

			Changes since 3.1.0a2

- A bug was fixed where attempting to permit leasequeries results in a
  fatal internal error, "Unable to find server option 49".

- A bug was fixed in dhclient rendering the textual output form of the
  domain-search option syntax.

			Changes since 3.1.0a1

- A bug in the FQDN universe that added FQDN codes to the NWIP universe's
  hash table was repaired.

- The servers now try harder to transmit pending binding updates when
  entering normal state.

- UPDREQ/UPDREQALL handling was optimized - it no longer dequeues and
  requeues all pending updates.  This should reduce the number of spurious
  'xid mismatch' log messages.

- An option definition referencing leak was fixed, which resulted in early
  termination of dhclient upon the renewal event.

- Some default hash table sizes were tweaked, some upwards, some downwards.
  3.1.0a1's tables resulted in a reduction in default server memory use.
  The new selected values provide more of a zero sum (increasing the size
  of tables likely to be populated, decreasing the size of tables unlikely).

- Lease structures appear in three separate hashes: by IP address, by UID,
  and by hardware address.  One type of table was used for all three, and
  improvements to IP address hashing were applied to all three (so UID and
  hardware addresses were treated like 4-byte integers).  There are now two
  types of tables, and the uid/hw hashes use functions more appropriate
  to their needs.

- The max-lease-misbalance percentage no longer causes scheduled rebalance
  runs to be skipped: it still governs the schedule, but every scheduled
  run will attempt balance.

- A segfault bug in recursive encapsulation support has been corrected.

			Changes since 3.0 (New Features)

- A workaround for certain STSN servers that send a mangled domain-name
  option was introduced for dhclient.  The client will now accept corrupted
  server responses, if they contain a valid DHCP_MESSAGE_TYPE (OFFER, ACK,
  or NAK).  The server will continue to not accept corrupt client packets.

- Support for 'reserved' (pseudo-static) and BOOTP leases via failover
  was introduced.

- Support for adding, removing, and managing class and subclass statements
  via OMAPI.

- The failover implementation was updated to comply with revision 12 of
  the protocol draft.

- 'make install' now creates the initial zero-length dhcpd.leases file if
  one does not already exist on the system.

- RFC3942 compliance, site-local option spaces start at 224 now, not 128.

- The Load Balance Algorithm was misimplemented.  The current implementation
  matches RFC 3074.

- lcase() and ucase() configuration expressions have been added which adjust
  their arguments from upper to lower and lower to upper cases respectively.
  Thanks to a patch from Albert Herranz.

- The dhclient 'reject ...;' statement, which rejects leases given by named
  server-identifiers, now permits address ranges to be specified in CIDR
  notation.  Thanks to a patch from David Boyce.

- The subnet-mask option is now supplied by default, but at lowest
  priority.  This helps a small minority of clients that provide parameter
  request lists, but do not list the subnet-mask option because they were
  designed to interoperate with a server that behaves in this manner.

- The FQDN option is similarly supplied even if it does not appear on the
  parameter request list, but not to the exclusion of options that do
  appear at the parameter request list.  Up until now it had ultimate
  priority over the client's parameter request list.

- Varying option space code and length bit widths (8/16/32) are now
  supported.  This is a milestone in achieving RFC 3925 "VIVSO" and
  DHCPv6 support.

- A new common (server or client) option, 'db-time-format local;', has
  been added which prints the local time in /var/db/dhcpd.leases rather
  than UTC.  Thanks to a patch from Ken Lalonde.

- Some patches to improve DHCP Server startup speed from Andrew Matheson
  have been incorporated.

- Failover pairs now implement 'MAC Affinity' on leases moving from the
  active to free states.  Leases that belonged to the failover secondary
  are moved to BACKUP state rather than FREE upon exiting EXPIRED state.
  If lease rebalancing must move leases, it tries first to move leases
  that belong to the peer in need.

- The server no longer sends POOLREQ messages unless the pool is severely
  misbalanced in the peer's favor (see 'man dhcpd.conf' for more details).

- Pool rebalance events no longer happen upon successfully allocating a
  lease.  Instead, they happen on a schedule.  See 'man dhcpd.conf' for the
  min-balance and max-balance statements for more information.

- The DHCP Relay Agent Information Option / Link Selection Sub-Option
  is now supported.  (See RFC3527 for details).

- A new DDNS related server option, update-conflict-detection, has been
  added.  If this option is enabled, dhcpd will perform normal DHCID
  conflict resolution (the default).  If this option is disabled, it will
  instead trust the assigned name implicitly (removing any other bindings
  on that name).  This option has not been made available in dhclient.

- In those cases where the DHCP software manufactures an IP header (to
  transmit via bpf, lpf, etc), the IP TTL the software selects has been
  increased from 16 to 128.  This is intended to match Microsoft Windows
  DHCP Client behaviour, to increase compatibility.

- 'ignore client-updates;' now has behaviour that is different from
  'deny client-updates;'.  The client's request is not truly ignored,
  rather it is encouraged.  Should this value be configured, the server
  updates DNS as though client-updates were set to 'deny'.  That is, it
  enters into DNS whatever it is configured to do already, provided it is
  configured to.  Then it sends a response to the client that lets the
  client believe it is performing client updates (which it will), probably
  for a different name.  In essence, this lets the client do as it will,
  ignoring this aspect of their request.

- Support for compressed 'domain name list' style DHCP option contents, and
  in particular the domain search option (#119) was added.

- The DHCP LEASEQUERY protocol as defined in RFC4388 is now implemented.
  LEASEQUERY lets you query the DHCP server for information about a lease,
  using either an IP address, MAC address, or client identifier.  Thanks
  to a patch from Justin Haddad.

- DHCPD is now RFC2131 section 4.1 compliant (broadcast to all-ones ip and
  ethernet mac address) on the SCO platform specifically without any strange
  ifconfig hacks.  Many thanks go to the Kroger Co. for donating the
  hardware and funding the development.

- A new common configuration executable statement, execute(), has been
  added.  This permits dhcpd or dhclient to execute a named external
  program with command line arguments specified from other configuration
  language.  Thanks to a patch written by Mattias Ronnblom, gotten to us
  via Robin Breathe.

- A new dhcp server option 'adaptive-lease-time-threshold' has been added
  which causes the server to substantially reduce lease-times if there are
  few (configured percentage) remaining leases.  Thanks to a patch submitted
  from Christof Chen.

- Encapsulated option spaces within encapsulated option spaces is now
  formally supported.

			Changes since 3.0.6rc1

- supersede_lease() now requeues leases in their respective hardware
  address hash bucket.  This mirrors client identifier behaviour.

			Changes since 3.0.5

- Assorted fixes for broken network devices:  Packet length is now
  determined from the IP header length field to finally calculate the
  UDP payload length, because some NIC drivers return more data than
  they actually received.

- UDP packets are now stored in aligned data structures.

- A logic error in omapi interface code was repaired that might result in
  incorrectly indicating 'up' state when any flags were set, rather than
  specifically the INTERFACE_REQUESTED flag.  Thanks to a patch from
  Jochen Voss which got to us via Andrew Pollock at Debian.

- A reference leak on binding scopes set by ddns updates was repaired.

- A memory leak in the minires_nsendsigned() function call was repaired.
  Effectively, this leaked ~176 bytes per DDNS update.

- In the case where an "L2" DHCP Relay Agent (one that does not set giaddr)
  was directly attached to the same broadcast domain as the DHCP server,
  the RFC3046 relay agent information option was not being returned to the
  relay in the server's replies.  This was fixed; the dhcp server no longer
  requires the giaddr to reply with relay agent information.  Note that
  this also improves compatibility with L2 devices that "intercept" DHCP
  packets and expect relay agent information even in unicast (renewal)
  replies.  Thanks to a patch from Pekka Silvonen.

- A bug was fixed where the BOOTP header 'sname' field had a value, the
  copy written to persistent storage was actually the contents of the
  'file' field.

- A bug was fixed where the nwip virtual option space was referencing
  the fqdn option's virtual option space's option cache.

- Timestamp parsing errors that indicated missing "minutes" fields rather
  than the actually missing "seconds" fields have been repaired thanks to
  a patch from Kevin Steves.

- A grammar error in the dhclient.8 manpage was repaired thanks to a patch
  from Chris Wagner.

- Several spelling typos were repaired, and some cross-references to other
  relevant documents were included in the manpages, thanks to a patch
  by Andrew Pollock which got to us via Tomas Pospisek.

- Some bugs were fixed in the 'emergency relay agent options hologram'
  which is used to retain relay agent option contents from when the
  client was in INIT or REBIND states.  This should solve problems where
  relay agent options were not echoed from the server, even when giaddr
  was set.

- dhclient now closes its descriptor to dhclient.leases prior to executing
  dhclient-script.  Thanks to a patch from Tomas Pospisek.

- The server's "by client-id" and "by hardware address" hash table lists
  are now sorted according to the preference to re-allocate that lease to
  returning clients.  This should eliminate pool starvation problems
  arising when "INIT" clients were given new leases rather than presently
  active ones.

			Changes since 3.0.5rc1

- A bug was repaired in fixes to the dhclient, which sought to run the
  dhclient-script with the 'EXPIRE' state should it receive a NAK in
  response to a REQUEST.  The client now iterates the PREINIT state
  after the EXPIRE state, so that interfaces that might be configured
  'down' can be brought back 'up' and initialized.

- DHCPINFORM handling for clients that properly set ciaddr and come to the
  server via a relay aget has been repaired.

			Changes since 3.0.4

- A warning that host statements declared within subnet or shared-network
  scopes are actually global has been added.

- The default minimum lease time (if min-lease-time was not specified)
  was raised from 0 to 300.  0 is not thought to be sensible, and is
  known to be damaging.

- Added additional fatal error sanity checks surrounding lease binding
  state count calculations (free/active counts used for failover pool
  balancing).

- Some time value size fixes in 3.0.4 brought on from FreeBSD /usr/ports were
  misapplied to server values rather than client values.  The server no longer
  advertises 8-byte lease-time options when on 64-bit platforms.

- A bug where leases not in ACTIVE state would get billed to billed classes
  (classes with lease limitations) was fixed.  Non-active leases OFFERed
  to clients are no longer billed (but billing is checked before offering).

- The dhcpd.conf.5 manpage was updated in regard to the ddns-domainname
  configuration option - the default configuration and results should be
  more clear now.

- If the dhclient were to receive a DHCPNAK while it was in the RENEW
  state (and consequently, had an active, 'bound' address and related
  configuration options), it would fail to 'tear down' this information
  before proceeding into INIT state.  dhclient now iterates the dhclient-
  script with the 'EXPIRE' action to cause these teardowns prior to entering
  INIT state.  Thanks to a patch from Chris Zimmerman.

- The omapi.1 manpage had some formatting errors repaired thanks to a patch
  from Yoshihiko Sarumaru.

- A few lines of code that were failover-specific were moved within
  #if defined() clauses so that compilation without failover could be
  made possible.

- The log message emitted when the 'leased-address' value was not available
  in dhcpd.conf "executable statements" has been updated to be more helpful.
  Manpage information for this value has also been updated.

- Abandoned or dissociated (err condition) leases now remove any related
  dynamic dns bindings.  Thanks to a patch from Patrick Schoo.

- Attempting to write a new lease file to replace a corrupt (due to
  encountering non-retryable errors during writing) lease file should
  no longer result in an infinite recursion.

- Host declaration hardware addresses and client identifiers may only be
  configured once.  dhcpd will now fail to load config files that specify
  multiple identifiers (previous versions would silently over-ride the
  value with the later configured value).

- Several option codes that have been allocated since our last release
  have been named and documented.

- Option names of the form "unknown-123" have been removed from the in-
  memory hash tables.  In order to support options of these names that
  may appear in dhclient.leases or similar in previous versions, the
  parser will now find the new option code definition, or mock up a
  generic option code definition.  This should result in a smooth
  transition from one name to the other, as the new name is used to
  write new output.

			Changes since 3.0.4rc1

- The dhcp-options.5 manpage was updated to correct indentation errors
  thanks to a patch from Jean Delvare.

			Changes since 3.0.4b3

- Some manual pages were clarified pursuant to discussion on the dhcp-server
  mailing list.

			Changes since 3.0.4b2

- Null-termination sensing for certain clients that unfortunately require
  it in DHCPINFORM processing was repaired.

- The host-name option and a few others were moved from "X" format to "t"
  format to be compatible with new NULL handling functions.

- DHCPINFORM processing is a little more careful about return addressing
  its responses, or if responding via a relay.  The INFORM related
  messages also log the 'effective client ip address' rather than the
  client's supplied ciaddr (since some clients produce null ciaddrs).

- The server was inappropriately sending leases to the RESET state in the
  event that multiple active leases were found to match a singly-identified
  client.  This was changed to RELEASED (by accepting a different, ACTIVE
  binding, the client is implicitly releasing its lease).  This repairs a
  bug wherein secondary servers in failover pairs detecting this condition
  move leases to RESET, and primaries refuse to accept that state
  transition (properly).

- The memset-after-dmalloc() changes made in 3.0.4b1 have been backed out.

			Changes since 3.0.4b1

- Command line parsing in omshell was repaired - it no longer closes
  STDIN after reading one line.

- The resolver library no longer closes the /etc/resolv.conf file
  descriptor it opened twice.

- Changes to trailing NULL removal in 't' option-atoms has been rethought,
  it now includes 'd' (domain name) types, and tries hard not to rewind an
  option beyond the start of the text field it is un-terminating.

			Changes since 3.0.3

- A DDNS update handling function was misusing the DNS error codes, rather
  than the internal generic result enumeration.  The result is a confusing
  syslog line, logging the wrong condition.

- The DHCP Server was not checking pool balance in the case where it brought
  a non-ACTIVE lease out of storage for a client that was returning to use
  a lease it once had long ago, and had since expired.

- Failover peers no longer bother to look for free leases to allocate when
  they already found the client's ACTIVE lease.  DISCOVERs are load balanced
  whether freely-allocated or not, unless the server doubts the peer has
  leases to allocate.

- Fixed a bug in dhcrelay agent addition code that suppressed trailing
  PAD options - it was suppressing only one trailing PAD option, rather
  than the entire block of them.

! Fixed some unlikely overlapping-region memcpy() bugs in dhcrelay agent
  option addition and stripping code.  Added a few sanity checks.  Although
  highly improbable, due to requiring the reception of a DHCP datagram well
  in excess of all known to be used physical MTU limitations, it is possible
  this may have been used in a stack overflow security vulnerability.  Thanks
  to a patch from infamous42md.

! Added some sanity checks to OMAPI connection/authentication code.
  Although highly improbable, due to having to deliver in excess of 2^32
  bytes of data via the OMAPI channel, not to mention requiring dhcpd to
  be able to malloc() a memory region 2^32 bytes in size, it was possible
  this might have resulted in a heap overflow security vulnerability.
  Thanks to a patch from infamous42md.

- dmalloc() memset()'s the non-debug (data) portion of the allocated
  memory to zero.  Code that memset()'s the result returned by dmalloc() to
  zero is redundant.  These redundancies were removed.

- Some type declaration corrections to u_int16_t were made in common/tr.c
  (Token Ring support) thanks to a patch from Jason Vas Dias at Red Hat.

- A failover bug that was allowing leases that EXPIRED or were RELEASED
  where tsfp and tstp are identical timestamps to languish in these
  transitional states has been repaired.  As a side effect, lease
  databases should be kept more consistent overall, not just for these
  transitional states.

- If the lease db is deleted out from under the daemon, and it moves to rewrite
  the db, it will go ahead with the operation and move the new db into place
  once it detects the old db does not exist.

- dhclient now ignores IRDA, SIT, and IEEE1394 network interfaces, as it
  is either nonsensical or (in the case of IEEE1394) is not known to support
  these interfaces.  Thanks to Marius Gedminas and Andrew Pollock of Debian.

- Some previously undocumented reasons for dhclient-script invoking has
  been documented in the dhclient-script.8 manpage.

- Failover potential expiry calculations (TSTP) have been corrected.  Results
  should be substantially more consistent, and proper given the constraints.

- Adjusted lease state validation checks in potential-conflict, to
  account for possible clock skew similarly to normal state, and several
  previously illegal transitions were made legal (ex: active->released).

- An impossible sanity check was removed from omapi/buffer.c, thanks to a
  patch from 'infamous42md'.

- An OMAPI host/network byte order problem in lease time values has been
  repaired.

- Several minor bugs, largely relating to treating 8-byte time values as
  4-byte entities, have been repaired after careful review of the FreeBSD
  ports collection's patch set.  Thanks to the nameless entities who have
  contributed to the FreeBSD ports.

- When writing a trace file, the file is now created with permissions 0600,
  to help administrators avoid accidentally publicising sensitive config
  data.

- The calculation of the maximum size of DHCP packets no longer includes
  Ethernet framing overhead.  The result is that the 'Maximum Message
  Size' option advertised by clients, or the default value 576, is no
  longer reduced by 14 bytes, and instead directly reflects the IP level
  MTU (and the default, minimum allowed IP MTU of 576).

- The special status of RELEASED/EXPIRED/RESET leases when a server
  is operating in partner-down was fixed.  It no longer requires a
  lease be twice the MCLT beyond STOS to 'reallocate', and the expiry
  event to turn these into FREE leases without peer acknowledgement
  (after STOS+MCLT) has been repaired.

- Compilation on older Solaris systems (lacking /usr/include/sys/int_types.h)
  has been repaired.

- "append"ing a string onto the end of a "t" type option (such as the
  domain-name field) that had been improperly NULL-terminated by the
  DHCP server will no longer result in a truncated string containing
  only the option from the server, and not the expected appended value.
  Thanks to a patch from Jason Vas Dias at Red Hat.

- File handlers on configuration state (config files and lease dbs) should
  be treated consistently, regardless of whether TRACING is defined or not.

- The Linux build environment has had some minor improvements - better
  sensing of 64-bit pointer sizes (only used for establishing an icmp_id),
  and corrections to #if operators regarding LINUX_MAJOR should it ever
  move to 3.[01].x.

- The server now tries harder to survive the condition where it is unable
  to open a new lease file to rewrite the lease state database.

			Changes since 3.0.3b3

- dhclient.conf documentation for interface {} was updated to reflect recent
  discussion on the dhcp-hackers mailing list.

- In response to reports that the software does not compile on GCC 4.0.0,
  -Werror was removed from Makefile.conf for all platforms that used it.
  We will address the true problem in a future release; this is a temporary
  workaround.

			Changes since 3.0.3b2

- An error in code changes introduced in 3.0.3b2 was corrected, which caused
  static BOOTP clients to receive random addresses.

			Changes since 3.0.3b1

- A bug was fixed in BOOTPREQUEST handling code wherein stale references to
  host records would be left behind on leases that were not allocated to the
  client currently booting (eg in the case where the host was denied booting).

- The dhcpd.conf.5 manpage was updated to be more clear in regards to
  multiple host declarations (thanks to Vincent McIntyre).  'Interim' style
  dynamic updates were also retouched.

			Changes since 3.0.2

- A bug was fixed where a server might load balance a DHCP REQUEST to its
  peer after already choosing not to load balance the preceding DISCOVER.
  The peer cannot allocate the originating server's lease.

- In the case where a secondary server lost its stable storage while the
  primary was still in communications-interrupted, and came back online,
  the lease databases would not be fully transferred to the secondary.
  This was due to the secondary errantly sending an extra UPDREQ message
  when the primary made its state transition to PARTNER-DOWN known.

- The package will now compile cleanly in gcc 3.3 and 3.4.  As a side effect,
  lease structures will be 9 bytes smaller on all platforms.  Thanks to
  Jason Vas Dias at Red Hat.

- Interface discovery code in DISCOVER_UNCONFIGURED mode is now
  properly restricted to only detecting broadcast interfaces.  Thanks
  to a patch from Jason Vas Dias at Red Hat.

- decode_udp_ip_header was changed so that the IP address was copied out
  to a variable, rather than referenced by a pointer.  This enforces 4-byte
  alignment of the 32-bit IP address value.  Thanks to a patch from Dr.
  Peter Poeml.

- An incorrect log message was corrected thanks to a patch from
  Dr. Peter Poeml.

- A bug in DDNS was repaired, where if the server's first DDNS action was
  a DDNS removal rather than a DDNS update, the resolver library's
  retransmit timer and retry timer was set to the default, implying a
  15 second timeout interval.  Which is a little excessive in a synchronous,
  single-threaded system.  In all cases, ISC DHCP should now hold fast to
  a 1-second timeout, trying only once.

- The siaddr field was being improperly set to the server-identifier when
  responding to DHCP messages.  RFC2131 clarified the siaddr field as
  meaning the 'next server in the bootstrap process', eg a tftp server.
  The siaddr field is now left zeroed unless next-server is configured.

- mockup_lease() could have returned in an error condition (or in the
  condition where no fixed-address was found matching the shared
  network) with stale references to a host record.  This is probably not
  a memory leak since host records generally never die anyway.

- A bug was repaired where failover servers would let stale client identifiers
  persist on leases that were reallocated to new clients not sending an id.

- Binding scopes ("set var = value;") are now removed from leases allocated
  by failover peers if the lease had expired.  This should help reduce the
  number of stale binding scopes on leases.

- A small memory leak was closed involving client identifiers larger than
  7 bytes, and failover.

- Configuring a subnet in dhcpd.conf with a subnet mask of 32 bits might
  cause an internal function to overflow heap.  Thanks to Jason Vas Dias
  at Red Hat.

- Some inconsistencies in treating numbers that the lexer parsed as 'NUMBER'
  or 'NUMBER_OR_NAME' was repaired.  Hexadecimal parsing is affected, and
  should work better.

- In several cases, parse warnings were being issued before the lexical
  token had been advanced to the token whose value was causing an error...
  causing parse warnings to claim the problem is on the wrong token.

- Host declarations matching on client identifier for dynamic leases will
  no longer match fixed-address host declarations (this is now identical
  to behaviour for host records matching on hardware address).

			Changes since 3.0.2rc3

- A previously undocumented configuration directive, 'local-address',
  was documented in the dhcpd.conf manpage.

			Changes since 3.0.2rc2

- Two variables introduced in 3.0.2b1 were used without being initialized
  in the case where neither the FILE nor SNAME fields were available for
  overloading.  This was repaired.

- A heretofore believed to be impossible corner case of the option
  overloading implementation turned out to be possible ("Unable to sort
  overloaded options after 10 tries.").  The implementation was reworked
  to consider the case of an option so large it would require more than
  three chunks to fit.

- Many other instances of variables being used without being initialized
  were repaired.

- An uninitialized variable in omapi_io_destroy() led to the discovery
  that this function may result in orphaned pointers (and hence, a memory
  leak).

			Changes since 3.0.2rc1

- allocate_lease() was rewritten to repair a bug in which the server would
  try to allocate an ABANDONED lease when FREE leases were available.

			Changes since 3.0.2b1

- Some dhcp-eval.5 manpage formatting was repaired.

			Changes since 3.0.1

- A bug was fixed in the server's 'option overloading' implementation,
  where options loaded into the 'file' and 'sname' packet fields were
  not aligned precisely as rfc2131 dictates.

- The FreeBSD client script was changed to support the case where a domain
  name was not provided by the server.

- A memory leak in 'omshell' per each command line parsed was
  repaired, thanks to a patch from Jarkko Torppa.

- Log functions writing to stderr were adjusted to use the STDERR_FILENO
  system definition rather than '2'.  This is a no-op for 90% of platforms.

- One call to trace_write_packet_iov() counted the number of io vectors
  incorrectly, causing inconsistent tracefiles.  This was fixed.

- Some expression parse failure memory leaks were closed.

- A host byte order problem in tracefiles was repaired.

- Pools configured in DHCPD for failover possessing permission lists that
  previously were assumed to not include dynamic bootp clients are now
  a little more pessimistic.  The result is, dhcpd will nag you about just
  about most pools that possess a 'allow' statement with no 'deny' that
  would definitely match a dynamic bootp client.

- The 'ddns-update-style' configuration warning bit now insists that
  the configuration be globally scoped.

- Two memory leaks in dhclient were closed thanks to a patch from Felix
  Farkas.

- Some minor but excellently pedantic documentation errors were fixed
  thanks to a patch from Thomas Klausner.

- Bugs in operator precedence in executable statements have been repaired
  once again.  More legal syntaxes should be parsed legally.

- Failing to initialize a tracefile for any reason if a tracefile was
  specified is now a fatal error.  Thanks to a patch from Albert Herranz.

- Corrected a bug in which the number of leases transferred as calculated
  by the failover primary and sent to peers in POOLRESP responses may be
  incorrect.  This value is not believed to be used by other failover
  implementations, excepting perhaps as logged information.

- Corrected a bug in which 'dhcp_failover_send_poolresp()' was in fact
  sending POOLREQ messages instead of POOLRESP mesasges.  This message
  was essentially ignored since failover secondaries effectively do not
  respond to POOLREQ messages.

- Type definitions for various bitwidths of integers in the sunos5-5
  build of ISC DHCP have been fixed.  It should compile and run more
  easily when built in 64-bit for this platform.

- "allow known-clients;" is now a legal syntax, to avoid confusion.

- If one dhcp server chooses to 'load balance' a request to its failover
  peer, it first checks to see if it believes said peer has a free
  lease to allocate before ignoring the DISCOVER.

- log() was logging a work buffer, rather than the value returned by
  executing the statements configured by the user.  In some cases,
  the work buffer and the intended results were the same.  In some other
  cases, they were not.  This was fixed thanks to a patch from Gunnar
  Fjone and directconnect.no.

- Compiler warnings for some string type conversions was fixed, thanks
  to Andreas Gustafsson.

- The netbsd build environments were simplified to one, in which
  -Wconversion is not used, thanks to Andreas Gustafsson.

- How randomness in the backoff-cutoff dhclient configuration variable
  is implemented was better documented in the manpage, and the behaviour
  of dhclient in REQUEST timeout handling was changed to match that of
  DISCOVER timeout handling.

- Omapi was hardened against clients that pass in null values, thanks
  to a patch from Mark Jason Dominus.

- A bug was fixed in dhclient that kept it from doing client-side
  ddns updates.  Thanks to a patch from Andreas Gustafsson, which
  underwent some modification after review by Jason Vas Dias.

- Failover implementations disconnected due to the network between
  them (rather than one of the two shutting down) will now try to
  re-establish the failover connection every 5 seconds, rather than
  to simply try once and give up until one of them is restarted.
  Thanks to a patch from Ulf Ekberg from Infoblox, and field testing
  by Greger V. Teigre which led to an enhancement to it.

- A problem that kept DHCP Failover secondaries from tearing down
  ddns records was repaired.  Thanks to a patch from Ulf Ekberg from
  Infoblox.

- 64bit pointer sizes are detected properly on FreeBSD now.

- A bug was repaired where the DHCP server would leave stale references
  to host records on leases it once thought about offering to certain
  clients.  The result would be to apply host and 'known' scopes to the
  wrong clients (possibly denying booting).  NOTE:  The 'mis-host' patch
  that was being circulated as a workaround is not the way this bug was
  fixed.  If you were a victim of this bug in 3.0.1, you are cautioned
  to proceed carefully and see if it fixes your problem.

- A bug was repaired in the server's DHCPINFORM handling, where it
  tried to divine the client's address from the source packet and
  would get it wrong.  Thanks to Anshuman Singh Rawat.

- A log message was introduced to help illuminate the case where the
  server was unable to find a lease to assign to any BOOTP client.
  Thanks to Daniel Baker.

- A minor dhcpd.conf.5 manpage error was fixed.

			Changes since 3.0.1rc14

- The global variable 'cur_time' was centralized and is now uniformly of a
  type #defined in system-dependent headers.  It had previously been defined
  in one of many places as a 32-bit value, and this causes mayhem on 64-bit
  big endian systems.  It probably wasn't too healthy on little endian
  systems either.

- A printf format string error introduced in rc14 was repaired.

- AIX system-dependent header file was altered to only define NO_SNPRINTF
  if the condition used to #ifdef in vsnprintf in AIX' header files
  is false.

- The Alpha/OSF system-dependent header file was altered to define
  NO_SNPRINTF on OS revisions older than 4.0G.

- omapip/test.c had string.h added to its includes.

			Changes since 3.0.1rc13

! CAN-2004-0460 - CERT VU#317350: Five stack overflow exploits were closed
  in logging messages with excessively long hostnames provided by the
  clients.  It is highly probable that these could have been used by
  attackers to gain arbitrary root access on systems using ISC DHCP 3.0.1
  release candidates 12 or 13.  Special thanks to Gregory Duchemin for
  both finding and solving the problem.

! CAN-2004-0461 - CERT VU#654390: Once the above was closed, an opening
  in log_*() functions was evidenced, on some specific platforms where
  vsnprintf() was not believed to be available and calls were wrapped to
  sprintf() instead.  Again, credit goes to Gregory Duchemin for finding
  the problem.  Calls to snprintf() are now linked to a distribution-local
  snprintf implementation, only in those cases where the architecture is
  not known to provide one (see includes/cf/[arch].h).  If you experience
  linking problems with snprintf/vsnprintf or 'isc_print_' functions, this
  is where to look.  This vulnerability did not exist in any previously
  published version of ISC DHCP.

- Compilation on hpux 11.11 was repaired.

- 'The cross-compile bug fix' was backed out.

			Changes since 3.0.1rc12

- Fixed a bug in omapi lease lookup function, to form the hardware
  address for the hash lookup correctly, thanks to a patch from
  Richard Hirst.

- Fixed a bug where dhcrelay was sending relayed responses back to the
  broadcast address, but with the source's unicast mac address.  Should
  now conform to rfc2131 section 4.1.

- Cross-compile bug fix; use $(AR) instead of ar.  Thanks to Morten Brorup.

- Fixed a crash bug in dhclient where dhcpd servers that do not provide
  renewal times results in an FPE.  As a side effect, dhclient can now
  properly handle 0xFFFFFFFF (-1) expiry times supplied by servers.  Thanks
  to a patch from Burt Silverman.

- The 'ping timeout' debugs from rc12 were removed to -DDEBUG only,
  and reformatted to correct a compilation error on Solaris platforms.

- A patch was applied which fixes a case where leases read from the
  leases database do not properly over-ride previously read leases.

- dhcpctl.3 manpage was tweaked.

			Changes since 3.0.1rc11

- A patch from Steve Campbell was applied with minor modifications to
  permit reverse dns PTR record updates with values containing spaces.

- A patch from Florian Lohoff was applied with some modifications to
  dhcrelay.  It now discards packets whose hop count exceeds 10 by default,
  and a command-line option (-c) can be used to set this threshold.

- A failover bug relating to identifying peers by name length instead of
  by name was fixed.

- Declaring failover configs within shared-network statements should no
  longer result in error.

- The -nw command line option to dhclient now works.

- Thanks to a patch from Michael Richardson:
	- Some problems with long option processing have been fixed.
	- Some fixes to minires so that updates of KEY records will work.

- contrib/ms2isc was updated by Shu-Min Chang of the Intel Corporation.
  see contrib/ms2isc/readme.txt for revision notes.

- Dhclient no longer uses shell commands to kill another instance of
  itself, it sends the signal directly.  Thanks to a patch from Martin
  Blapp.

- The FreeBSD dhclient-script was changed so that a failure to write to
  /etc/resolv.conf does not prematurely end the script.  This keeps dhclient
  from looping infinitely when this is the case.  Thanks to a patch from
  Martin Blapp.

- A patch from Bill Stephens was applied which resolves a problem with lease
  expiry times in failover configurations.

- A memory leak in configuration parsing was closed thanks to a patch from
  Steve G.

- The function which discovers interfaces will now skip non-broadcast or
  point-to-point interfaces, thanks to a patch from David Brownlee.

- Options not yet known by the dhcpd or dhclient have had their names
  changed such that they do not contain # symbols, in case they should ever
  appear in a lease file.  An option that might have been named "#144" is
  now "unknown-144".

- Another patch from Bill Stephens which allows the ping-check timeout to
  be configured as 'ping-timeout'.  Defaults to 1.

			Changes since 3.0.1rc10

- Potential buffer overflows in minires repaired.

- A change to the linux client script to use /bin/bash, since /bin/sh may
  not be bash.

- Some missing va_end cleanups thanks to a patch from Thomas Klausner.

- A correction of boolean parsing syntax validation - some illegal syntaxes
  that worked before are now detected and produce errs, some legal syntaxes
  that errored before will now work properly.

- Some search-and-replace errors that caused some options to change their
  names was repaired.

- Shu-min Chang of the Intel corporation has contributed a perl script and
  module that converts the MS NT4 DHCP configuration to a ISC DHCP3
  configuration file.

- Applied the remainder of the dhcpctl memory leak patch provided by Bill
  Squier at ReefEdge, Inc.  (groo@reefedge.com).

- Missing non-optional failover peer configurations will now result in a soft
  error rather than a null dereference.

			Changes since 3.0.1rc9

- A format string was corrected to fix compiler warnings.

- A number of spelling corrections were made in the man pages.

- The dhclient.conf.5 man page was changed to refer to do-forward-updates
  rather than a configuration option that doesn't exist.

- A FreeBSD-specific bug in the interface removal handling was fixed.

- A Linux-specific Token Ring detection problem was fixed.

- Hashes removed from as-yet-unknown agent options, having those options
  appear in reality before we know about them will no longer produce
  self-corrupting lease databases.

- dhclient will use the proper port numbers now when using the -g option.

- A order-of-operations bug with 2 match clauses in 1 class statement is
  fixed thanks to a patch from Andrew Matheson.

- Compilation problems on Solaris were fixed.

- Compilation problems when built with DEBUG or DEBUG_PACKET were repaired.

- A fix to the dhcp ack process which makes certain group options will be
  included in the first DHCPOFFER message was made thanks to a patch from
  Ling Gou.

- A few memory leaks were repaired thanks to patches from Bill Squier at
  ReefEdge, Inc.  (groo@reefedge.com).

- A fix for shared-networks that sometimes give clients options for the
  wrong subnets (in particular, 'option routers') was applied, thanks to
  Ted Lemon for the patch.

- Omshell's handling of dotted octets as values was changed such that dots
  one after the other produce zero values in the integer string.

			Changes since 3.0.1rc8

- Fix a format string vulnerability in the server that could lead to a
  remote root compromise (discovered by NGSEC Research Team, www.ngsec.com).

- Add additional support for NetBSD/sparc64.

- Fix a bug in the command-line parsing of the client.  Also, resolve
  a memory leak.

- Add better support for shells other than bash in the Linux client
  script.

- Various build fixes for modern versions of FreeBSD and Linux.

- Fix a bad bounds check when printing binding state names.

- Clarify documentation about fixed-address and multiple addresses.

- Fix a typo in the authoritative error message.

- Make a log entry when we can't write a billing class.

- Use conversion targets that are the right size on all architectures.

- Increment the hop count when relaying.

- Log a message when lease state is changed through OMAPI.

- Don't rerun the shared_network when evaluating the pool.

- Fix a reversed test in the parser.

- Change the type of rbuf_max.

- Make FTS_LAST a manifest constant to quiet warnings.

			Changes since 3.0.1rc7

- Fix two compiler warnings that are generated when compiling on Solaris
  with gcc.   These stop the build, even though they weren't actually
  errors, because we prefer that our builds generate no warnings.

			Changes since 3.0.1rc6

- Don't allow a lease that's in the EXPIRED, RELEASED or RESET state
  to be renewed.

- Implement lease stealing for cases where the primary has fewer leases
  than the secondary, as called for by the standard.

- Add a fudge factor to the lease expiry acceptance code, (suggested
  by Kevin Miller of CMU).

- Fix a bug in permit_list_match that made it much too willing to say
  that two permit lists matched.

- Unless DEBUG_DNS_UPDATES is defined, print more user-friendly (and
  also more compact) messages about DNS updates.

- Fix a bug in generating wire-format domain names for the FQDN option.

- Fix a bug where the FQDN option would not be returned if the client
  requested it, contrary to the standard.

- On Darwin, use the FreeBSD DHCP client script.

- On NetBSD/sparc, don't check for casting warnings.

- Add a flag in the DHCP client to disable updating the client's A
  record when sending an FQDN option indicating that the client is
  going to update its A record.

- In the client, don't attempt a DNS update until one second after
  configuring the new IP address, and if the update times out, keep
  trying until a response, positive or negative, is received from the
  DNS server.

- Fix an uninitialized memory bug in the DHCP client.

- Apply some FreeBSD-specific bug fixes suggested by Murray Stokely.

- Fix a bug in ns_parserr(), where it was returning the wrong sort
  of result code in some cases (suggested by Ben Harris of the
  NetBSD project).

- Fix a bug in is_identifier(), where it was checking against EOF
  instead of the END_OF_FILE token (also suggested by Ben Harris).

- Fix a bug where if an option universe contained no options, the
  DHCP server could dump core (Walter Steiner).

- Fix a bug in the handling of encapsulated options.

- Fix a bug that prevented NWIP suboptions from being processed.

- Delete the FTS_BOOTP and FTS_RESERVED states and implement them
  as modifier flags to the FTS_ACTIVE state, as called for in the
  failover protocol standard.

- Fix bugs in the pool merging code that resulted in references and
  dereferences of null pointers.   This bug had no impact unless the
  POINTER_DEBUG flag was defined.

- In the server, added a do-forward-updates flag that can be used to
  disable forward updates in all cases, so that sites that want the
  clients to take sole responsibility for updating their A record can
  do so.

- Make it possible to disable optimization of PTR record updates.

			Changes since 3.0.1rc5

- Include some new documentation and changes provided by Karl Auer.

- Add a workaround for some Lexmark printers that send a double-NUL-
  terminated host-name option, which would break DNS updates.

- Fix an off-by-one error in the MAC-address checking code for
  DHCPRELEASE that was added in 3.0.1rc5.

- Fix a bug where client-specific information was not being discarded
  from the lease when it expired or was released, resulting in
  problems if the lease was reallocated to a different client.

- If more than one allocation pool is specified that has the same set
  of constraints as another allocation pool on the same shared
  network, merge the two pools.

- Don't print an error in fallback_discard, since this just causes
  confusion and does not appear to be helping to encourage anyone to
  fix this bug.

			Changes since 3.0.1rc4

- Fix a bug that would cause the DHCP server to spin if asked to parse
  a certain kind of incorrect statement.

- Fix a related bug that would prevent an error from being reported in
  the same case.

- Additional documentation.

- Make sure that the hardware address matches the lease when
  processing a DHCPRELEASE message.

			Changes since 3.0.1rc3

- A minor bug fix in the arguments to a logging function call.
- Documentation update for dhcpd.conf.

			Changes since 3.0.1rc2

- Allow the primary to send a POOLREQ message.   This isn't what the current
  failover draft says to do, so we may have to back it out if I can't get the
  authors to relent, but the scheme for balancing that's specified in the
  current draft seems needlessly hairy, so I'm floating a trial balloon.
  The rc1 code did not implement the method described in the draft either.

			Changes since 3.0.1rc1

- Treat NXDOMAIN and NXRRSET as success when we are trying to delete a
  domain or RRSET.   This allows the DHCP server to forget about a name
  it added to the DNS once it's been removed, even if the DHCP server
  wasn't the one that removed it.

- Install defaults for failover maximum outstanding updates and maximum
  silent time.   This prevents problems that might occur if these values
  were not configured.

- Don't do DDNS deletes if ddns-update-style is none.

- Return relay agent information options in DHCPNAK.   This prevents DHCPNAK
  messages from being dropped when the relay agent information option contains
  routing information.

- Fix a problem where coming up in recover wouldn't result in an update
  request being sent.

- Add some more chatty messages when we start a recovery update and when it's
  done.

- Fix a possible problem where some state might have been left around
  after the peer lost contact and regained contact about how many updates
  were pending.

- Don't nix a lease update because of a lease conflict.   This test has
  never (as far as I know) prevented a mistake, and it appears to cause
  problems with failover.

- Add support in rc history code for keeping a selective history, rather
  than a history of all references and dereferences.   This code is only used
  when extensive additional debugging is enabled.

			   Changes since 3.0

- Make allocators for hash tables.   As a side effect, this fixes a memory
  smash in the subclass allocation code.

- Fix a small bug in omshell where if you try to close an object when
  no object is open, it dumps core.

- Fix an obscure coredump that could occur on shutdown.

- Fix a bug in the recording of host declaration rubouts in the lease file.

- Fix two potential spins in the host deletion code.

- Fix a core dump that would happen if an application tried to update
  a host object attribute with a null value.

		Changes since 3.0 Release Candidate 12

- Fix a memory leak in the evaluation code.

- Fix an obscure core dump.

- Print a couple of new warnings when parsing the configuration file
  when crucial information is left out.

- Log "no free leases" as an error.

- Documentation updates.

		Changes since 3.0 Release Candidate 11

- Always return a subnet selection option if one is sent.

- Fix a warning that was being printed because an automatic data
  structure wasn't zeroed.

- Fix some failover state transitions that were being handled
  incorrectly.

- When supersede_lease is called on a lease whose end time has already
  expired, but for which a state transition has not yet been done, do
  a state transition.   This fixes the case where if the secondary
  allocated a lease to a client and the lease "expired" while the
  secondary was in partner-down, no expiry event would actually
  happen, so the lease would remain active until the primary was
  restarted.

		Changes since 3.0 Release Candidate 10

- Fix a bug that was preventing released leases from changing state
  in failover-enabled pools.

- Fix a core dump in the client identifier finder code (for host
  declarations).

- Finish fixing a bug where bogus data would sometimes get logged to
  the dhclient.leases file because it was opened as descriptor 2.

- Fix the Linux dhclient-script according to suggestions made by
  several people on the dhcp-client mailing list.

- Log successful DNS updates at LOG_INFO, not LOG_ERROR.

- Print an error message and refuse to run if a failover peer is
  defined but not referenced by any pools.

- Correct a confusing error message in failover.

		Changes since 3.0 Release Candidate 9

- Fix a bug in lease allocation for Dynamic BOOTP clients.

	  Changes since 3.0 Release Candidate 8 Patchlevel 2

- Fix a bug that prevented update-static-leases from working.

- Document failover-state OMAPI object.

- Fix a compilation error on SunOS 4.

	  Changes since 3.0 Release Candidate 8 Patchlevel 1

- Fix a parsing bug that broke dns updates (both interim and ad-hoc).
  This was introduced in rc8pl1 as an unintended result of the memory
  leakage fixes that were in pl1.

- Fix a long-standing bug where the server would record that an update
  had been done for a client with no name, even though no update had
  been done, and then when the client's lease expired the deletion of
  that nonexistant record would time out because the name was the null
  string.

- Clean up the omshell, dhcpctl and omapi man pages a bit.

		Changes since 3.0 Release Candidate 8

- Fix a bug that could cause the DHCP server to spin if
  one-lease-per-client was enabled.

- Fix a bug that was causing core dumps on BSD/os in the presence of
  malformed packets.

- In partner-down state, don't restrict lease lengths to MCLT.

- On the failover secondary, record the MCLT received from the primary
  so that if we come up without a connection to the primary we don't
  wind up giving out zero-length leases.

- Fix some compilation problems on BSD/os.

- Fix a bunch of memory leaks.

- Fix a couple of bugs in the option printer.

- Fix an obscure error reporting bug in the dns update code, and also
  make the message clearer when a key algorithm isn't supported.

- Fix a bug in the tracing code that prevented trace runs that used
  tcp connections from being played back.

- Add some additional debugging capability for catching memory leaks
  on exit.

- Make the client release the lease correctly on shutdown.

- Add some configurability to the build system.

- Install omshell manual page in man1, not man8.

- Craig Gwydir sent in a patch that fixes a long-standing bug in the
  DHCP client that could cause core dumps, but that for some reason
  hadn't been noticed until now.

		Changes since 3.0 Release Candidate 7

- Fix a bug in failover where we weren't sending updates after a
  transition from communications-interrupted to normal.

- Handle expired/released/reset -> free transition according to the
  protocol specification (this works - the other way not only wasn't
  conformant, but also didn't work).

- Add a control object in both client and server that allows either
  daemon to be shut down cleanly.

- When writing a lease, if we run out of disk space, shut down the
  output file and insist on writing a new one before proceeding.

- In the server, if the OMAPI listener port is occupied, keep trying
  to get it, rather than simply giving up and exiting.

- Support fetching variables from leases and also updating and adding
  variables to leases via OMAPI.

- If two failover peers have wildly different clocks, refuse to start
  doing failover.

- Fix a bug in the DNS update code that could cause core dumps when
  running on alpha processors.

- Fixed a bug in ddns updates for static lease entries, thanks to a
  patch from Andrey M Linkevitch.

- Add support for Darwin/MacOS X

- Install omshell (including new documentation).

- Support DNS updates in the client (this is a very obscure feature
  that most DHCP client users probably will not be able to use).

- Somewhat cleaner status logging in the client.

- Make OMAPI key naming syntax compatible with the way keys are
  actually named (key names are domain names).

- Fix a bug in the lease file writer.

- Install DHCP ISC headers in a different place than BIND 9 ISC
  headers, to avoid causing trouble in BIND 9 builds.

- Don't send updates for attributes on an object when the attributes
  haven't changed.   Support deleting attributes on remote objects.

- Fix a number of bugs in omshell, and add the unset and refresh
  statements.

- Handle disconnects in OMAPI a little bit more intelligently (so that
  the caller gets ECONNRESET instead of EINVAL).

- Fix a bunch of bugs in the handling of clients that have existing
  leases when the try to renew their leases while failover is
  operating.

		Changes since 3.0 Release Candidate 6

- Fix a core dump that could happen when processing a DHCPREQUEST from
  a client that had a host declaration that contained both a
  fixed-address declaration and a dhcp-client-identifier option
  declaration, if the client identifier was longer than nine bytes.

- Fix a memory leak that could happen in certain obscure cases when
  using omapi to manipulate leases.

- Fix some bugs and omissions in omshell.

		Changes since 3.0 Release Candidate 5

- Fix a bug in omapi_object_dereference that prevented objects in
  chains from having their reference counts decreased on dereference.

- Fix a bug in omapi_object_dereference that would prevent object
  chains from being freed upon removal of the last reference external
  to the chain.

- Fix a number of other memory leaks in the OMAPI protocol subsystem.

- Add code in the OMAPI protocol handler to trace memory leakage.

- Clean up the memory allocation/reference history printer.

- Support input of dotted quads and colon-separated hex lists as
  attribute values in omshell.

- Fix a typo in the Linux interface discovery code.

- Conditionalize a piece of trace code that wasn't conditional.

		Changes since 3.0 Release Candidate 4

- Fix a bug that would prevent leases from being abandoned properly on
  DHCPDECLINE.

- Fix failover peer OMAPI support.

- In failover, correctly handle expiration of leases.   Previously,
  leases would never be reclaimed because they couldn't make the
  transition from EXPIRED to FREE.

- Fix some broken failover state transitions.

- Documentation fixes.

- Take out an unnecessary check in DHCP relay agent information option
  stashing code that was preventing REBINDING clients from rebinding.

- Prevent failover peers from allocating leases in DHCPREQUEST
  processing if the lease belongs to the other server.

- Record server version in lease file introductory comment.

- Correctly report connection errors in OMAPI and failover.

- Make authentication signature algorithm name comparisons in OMAPI
  case-insensitive.

- Fix compile problem on SunOS 4.x

- If a signature algorithm is not terminated with '.', terminate it so
  that comparisons between fully-qualified names will work
  consistently.

- Different SIOCGIFCONF probe code, may "fix" problem on some Linux
  systems with the probe not working correctly.

- Don't allow user to type omapi key on command line of omshell.

		Changes since 3.0 Release Candidate 3

- Do lease billing on startup in a way that I *think* will finally do
  the billing correctly - the previous method could overbill as a
  result of duplicate leases.

- Document OMAPI server objects.

	  Changes since 3.0 Release Candidate 2 Patchlevel 1

- Fix some problems in the DDNS update code.   Thanks to Albert
  Herranz for figuring out the main problem.

- Fix some reference counting errors on host entries that were causing
  core dumps.

- Fix a byte-swap bug in the token ring code, thanks to Jochen
  Friedrich.

- Fix a bug in lease billing, thanks to Jonas Bulow.

		Changes since 3.0 Release Candidate 2

- Change the conditions under which a DHCPRELEASE is actually
  committed to be consistent with lease binding states rather than
  using the lease end time.   This may fix some problems with the
  billing class code.

- Fix a bug where lease updates would fail on Digital Unix (and maybe
  others) because malloc was called with a size of zero.

- Fix a core dump that happens when the DHCP server can't create its
  trace file.

	  Changes since 3.0 Release Candidate 1 Patchlevel 1

- Fix the dhcp_failover_put_message to not attempt to allocate a
  zero-length buffer.   Some versions of malloc() fail if you try to
  allocate a zero-length buffer, and this was causing problems on,
  e.g., Digital Unix.

- Fix a case where the failover code was printing an error message
  when no error had occurred.

- Fix a problem where when a server went down and back up again, the
  peer would not see a state transition and so would stay in the
  non-communicating state.

- Be smart about going into recover_wait.

- Fix a problem in the failover implementation where peers would fail
  to come into sync if interrupted in the RECOVER state.   This could
  have been the cause of some problems people have reported recently.

- Fix a problem with billing classes where they would not be unbilled
  when the client lease expired.

- If select fails, figure out which descriptor is bad, and cut it out
  of the I/O loop.   This prevents a potentially nasty spin.  I
  haven't heard any report it in a while, but it came up consistently
  in testing.

- Fix a bug in the relay agent where if you specified interfaces on
  the command line, it would fail.

- Fix a couple of small bugs in the omapi connection object (no known
  user impact).

- Add the missing 3.0 Beta 1 lease conversion script.

- Read dhcp client script hooks if they exist, rather than only if
  they're executable.

		Changes since 3.0 Release Candidate 1

- Fix a memory smash that happens when fixed-address leases are used.
  ANY SITE AT WHICH FIXED-ADDRESS STATEMENTS ARE BEING USED SHOULD
  UPGRADE IMMEDIATELY.   This has been a long-standing bug - thanks to
  Alvise Nobile for discovering it and helping me to find it!

- Fix a small bug in binary-to-ascii, thanks to H. Peter Anvin of
  Transmeta.

- There is a known problem with the DHCP server doing failover on
  Compaq Alpha systems.   This patchlevel is not a release candidate
  because of this bug.   The bug should be straightforward to fix, so
  a new release candidate is expected shortly.

- There is a known problem in the DDNS update code that is probably a
  bug, and is not, as far as we know, fixed in this patchlevel.

		Changes since 3.0 Beta 2 Patchlevel 24

- Went over problematic failover state transitions and made them all
  work, so that failover should now much less fragile.

- Add some dhcpctl and omapi documentation

- Fix compile errors when compiling with unusual predefines.

- Make Token Ring work on Linux 2.4

- Fix the Digital Unix BPF_WORDALIGN bug.

- Fix some dhcp client documentation errors.

- Update some parts of the README file.

- Support GCC on SCO.

		Changes since 3.0 Beta 2 Patchlevel 23

- Fix a bug in the DNS update code where a status code was not being
  checked.   This may have been causing core dumps.

- When parsing the lease file, if a lease declaration includes a
  billing class statement, and the lease already has a billing class,
  unbill the old class.

- When processing failover transactions, where acks will be deferred,
  process the state transition immediately.

-  Don't try to use the new SIOCGIFCONF buffer size detection code on
   Linux 2.0, which doesn't provide this functionality.

- Apply a patch suggested by Tuan Uong for a problem in dlpi.c.

- Fix a problem in using the which command in the configure script.

- Fix a parse error in the client when setting up an omapi listener.

- Document the -n and -g flags to the client.

- Make sure there is always a stdin and stdout on startup.   This
  prevents shell scripts from accidentally writing error messages into
  configuration files that happen to be opened as stderr.

- If an interface is removed, the client will now notice that it is
  gone rather than spinning.   This has only been tested on NetBSD.

- The client will attempt to get an address even if it can't create a
  lease file.

- Don't overwrite tracefiles.

- Fix some memory allocation bugs in failover.

		Changes since 3.0 Beta 2 Patchlevel 22

- Apply some patches suggested by Cyrille Lefevre, who is maintaining
  the FreeBSD ISC DHCP Distribution port.

- Fix a core dump in DHCPRELEASE.

		Changes since 3.0 Beta 2 Patchlevel 21

- This time for sure: fix the spin described in the changes for pl20.

		Changes since 3.0 Beta 2 Patchlevel 20

- Fix a problem with Linux detecting large numbers of interfaces (Ben)

- Fix a memory smash in the quotify code, which was introduced in
  pl19.

- Actually fix the spin described in the changes for pl20.   The
  previous fix only partially fixed the problem - enough to get it
  past the regression test.

		Changes since 3.0 Beta 2 Patchlevel 19

- Fix a bug that could cause the server to abort if compiled with
  POINTER_DEBUG enabled.

- Fix a bug that could cause the server to spin when responding to a
  DHCPREQUEST.

- Apply Joost Mulders' suggested patches for DLPI on x86.

- Support NUL characters in quoted strings.

- Install unformatted man pages on SunOS.

		Changes since 3.0 Beta 2 Patchlevel 18

- Allow the server to be placed in partner-down state using OMAPI.
  (Damien Neil)

- Implement omshell, which can be used to do arbitrary things to the
  server (in theory). (Damien Neil)

- Fix a case where if a client had two different leases the server could
  actually dereference the second one when it hadn't been referenced,
  leading to memory corruption and a core dump. (James Brister)

- Fix a case where a client could request the address of another client's
  lease, but find_lease wouldn't detect that the other client had it, and
  would attempt to allocate it to the client, resulting in a lease conflict
  message.

- Fix a case where a client with more than one client identifier could be
  given a lease where the hardware address was correct but the client
  identifier was not, resulting in a lease conflict message.

- Fix a problem where the server could write out a colon-separated
  hex list as a value for a variable, which would then not parse.
  The fix is to always write strings as quoted strings, with any
  non-printable characters quoted as octal escape sequences.   So
  a file written the old way still won't work, but new files written
  this way will work.

- Fix documentation for sending non-standard options.

- Use unparsable names for unknown options.    WARNING: this will
  break any configuration files that use the option-nnn convention.
  If you want to continue to use this convention for some options,
  please be sure to write a definition, like this:

  option option-nnn code nnn = string;

  You can use a descriptive name instead of option-nnn if you like.

- Fix a problem where we would see a DHCPDISCOVER/DHCPOFFER/
  DHCPREQUEST/DHCPACK/DHCPREQUEST/DHCPNAK sequence.   This was the
  result of a deceptively silly bug in supersede_lease.

- Fix client script exit status check, according to a fix supplied by
  Hermann Lauer.

- Fix an endianness bug in the tracefile support, regarding ICMP
  messages.

- Fix a bug in the client where the medium would not work correctly if
  it contained quoted strings.

		       ** there was no pl17 **

		Changes since 3.0 Beta 2 Patchlevel 16

- Add support for transaction tracing.   This allows the state of the
  DHCP server on startup, and all the subsequent transactions, to be
  recorded in a file which can then be played back to reproduce the
  behaviour of the DHCP server.   This can be used to quickly
  reproduce bugs that cause core dumps or corruption, and also for
  tracking down memory leaks.

- Incorporate some bug fixes provided by Joost Mulders for the DLPI
  package which should clear up problems people have been seeing on
  Solaris.

- Fix bugs in the handling of options stored as linked lists (agent
  options, fqdn options and nwip options) that could cause memory
  corruption and core dumps.

- Fix a bug in DHCPREQUEST handling that resulted in DHCPNAK messages
  not being send in some cases when they were needed.

- Make the lease structure somewhat more compact.

- Make initial failover startup *much* faster.   This was researched
  and implemented by Damien Neil.

- Add a --version flag to all executables, which prints the program
  name and version to standard output.

- Don't rewrite the lease file every thousand leases.

- A bug in nit.c for older SunOS machines was fixed by a patch sent in
  by Takeshi Hagiwara.

- Fix a memory corruption bug in the DHCP client.

- Lots of documentation updates.

- Add a feature allowing environment variables to be passed to the
  DHCP client script on the DHCP client command line.

- Fix client medium support, which had been broken for some time.

- Fix a bug in the DHCP client initial startup backoff interval, which
  would cause two DHCPDISCOVERS to be sent back-to-back on startup.

		Changes since 3.0 Beta 2 Patchlevel 15

- Some documentation tweaks.

- Maybe fix a problem in the DLPI code.

- Fix some error code space inconsistencies in ddns update code.

- Support relay agents that intercept unicast DHCP messages to stuff
  agent options into them.

- Fix a small memory leak in the relay agent option support code.

- Fix a core dump that would occur if a packet was sent with no
  options.

		Changes since 3.0 Beta 2 Patchlevel 14

- Finish fixing a long-standing bug in the agent options code.   This
  was causing core dumps and failing to operate correctly - in
  particular, agent option stashing wasn't working.   Agent option
  stashing should now be working, meaning that agent options can be
  used in class statements to control address allocation.

- Fix up documentation.

- Fix a couple of small memory leaks that would have added up
  significantly in a high-demand situation.

- Add a log-facility configuration parameter.

- Fix a compile error on some older operating systems.

- Add the ability in the client to execute certain statements before
  transmitting packets to the server.   Handy for debugging; not much
  practical use otherwise.

- Don't send faked-out giaddr when renewing or bound - again, useful
  for debugging.

		Changes since 3.0 Beta 2 Patchlevel 13

- Fixed a problem where the fqdn decoder would sometimes try to store
  an option with an (unsigned) negative length, resulting in a core
  dump on some systems.

- Work around the Win98 DHCP client, which NUL-terminates the FQDN
  option.

- Work around Win98 and Win2k clients that will claim they want to do
  the update even when they don't have any way to do it.

- Fix some log messages that can be printed when failover is operating
  that were not printing enough information.

- It was possible for a DHCPDISCOVER to get an allocation even when
  the state machine said the server shouldn't be responding.

- Don't load balance DHCPREQUESTs from clients in RENEWING and
  REBINDING, since in RENEWING, if we heard it, it's for us, and in
  REBINDING, the client wouldn't have got to REBINDING if its primary
  were answering.

- When we get a bogus state lease binding state transition, don't do
  the transition.


		Changes since 3.0 Beta 2 Patchlevel 12

- Fixed a couple of silly compile errors.

		Changes since 3.0 Beta 2 Patchlevel 11

- Albert Herranz tracked down and fixed a subtle bug in the base64
  decoder that would prevent any key with an 'x' in its base64
  representation from working correctly.

- Thanks to Chris Cheney and Michael Sanders, we have a fix for the
  hang that they both spotted in the DHCP server - when
  one-lease-per-client was set, the code to release the "other" lease
  could spin.

- Fix a problem with alignment of the input buffer in bpf in cases
  where two packets arrive in the same bpf read.

- Fix a problem where the relay agent would crash if you specified an
  interface name on the command line.

- Add the ability to conditionalize client behaviour based on the
  client state.

- Add support for the FQDN option, and added support for a new way of
  doing ddns updates (ddns update style interim) that allows more than
  one DHCP server to update the DNS for the same network(s).   This
  was implemented by Damien Neil with some additional functionality
  added by Ted Lemon.

- Damien added a "log" statement, so that the configuration file can
  be made to log debugging information and other information.

- Fixed a bug that caused option buffers not to be terminated with an
  end option.

- Fixed a long-standing bug in the support for option spaces where the
  options are stored as an ordered list rather than in a hash table,
  which could theoretically result in memory pool corruption.

- Prevent hardware declarations with no actual hardware address from
  being written as something unparsable, and behave correctly in the
  face of a null hardware address on input.

- Allow key names to be FQDNs, and qualify the algorithm name if it is
  specified unqualified.

- Modify the DDNS update code so that it never prints the "resolver
  failed" message, but instead says *why* the resolver failed.

- Officially support the subnet selection option, which now has an
  RFC.

- Fix a build bug on MacOS X.

- Allow administrator to disable ping checking.

- Clean up dhcpd.conf documentation and add more information about how
  it works.

		Changes since 3.0 Beta 2 Patchlevel 10

- Fix a bug introduced during debugging (!) and accidentally committed
  to CVS.

		Changes since 3.0 Beta 2 Patchlevel 9

- Fix DHCP client handling of vendor encapsulated options.

- Fix a bug in the handling of relay agent information options introduced
  in patchlevel 9.

- Stash agent options on client leases by default, and use the stashed
  options at renewal time.

- Add the ability to test the client's binding state in the client
  configuration language.

- Fix a core dump in the DNS update code.

- Fix some expression evaluation bugs that were causing updates to be
  done when no client hostname was received.

- Fix expression evaluation debugging printfs.

- Teach pretty_print_option to print options in option spaces other than
  the DHCP option space.

- Add a warning message if the RHS of a not is not boolean.

- Never select for more than a day, because some implementations of
  select will just fail if the timeout is too long (!).

- Fix a case where a DHCPDISCOVER from an unknown network would be
  silently dropped.

- Fix a bug where if a client requested an IP address for which a different
  client had the lease, the DHCP server would reallocate it anyway.

- Fix the DNS update code so that if the client changes its name, the DNS
  will be correctly updated.

		Changes since 3.0 Beta 2 Patchlevel 8

- Oops, there was another subtle math error in the header-length
  bounds-checking.

		Changes since 3.0 Beta 2 Patchlevel 7

- Oops, forgot to byte-swap udp header length before bounds-checking it.

		Changes since 3.0 Beta 2 Patchlevel 6

- Fix a possible DoS attack where a client could cause the checksummer
  to dump core.   This was a read, not a write, so it shouldn't be
  possible to exploit it any further than that.

- Implement client- and server-side support for using the Client FQDN
  option.

- Support for other option spaces in the client has been added.   This
  means that it is now possible to define a vendor option space on the
  client, request options in that space from the server (which must
  define the same option space), and then use those options in the
  client.   This also allows NWIP and Client FQDN options to be used
  meaningfully.

- Add object initializer support.   This means that objects can now be
  initialized to something other than all-zeros when allocated, which
  makes, e.g., the interface object support code a little more robust.

- Fix an off-by-one bug in the host stuffer.   This was causing host
  deletes not the work, and may also have been causing OMAPI
  connections to get dropped.   Thanks to James Brister for tracking
  this one down!

- Fixed a core dump in the interface discovery code that is triggered
  when there is no subnet declaration for an interface, but the server
  decides to continue running.   Thanks to Shane Kerr for tracking
  down and fixing this problem.

		Changes since 3.0 Beta 2 Patchlevel 5

- Fix a bug in the recent enhancement to the interface discovery code
  to support arbitrary-length interface lists.

- Support NUL-terminated DHCP options when initializing client-script
  environment.

- Fix suffix operator.

- Fix NetWare/IP option parsing.

- Better error/status checking in dhcpctl initialization and omapi
  connection code.

- Fix a potential memory smash in dhcpctl code.

- Fix SunOS4 and (maybe) Ultrix builds.

- Fix a bug where a certain sort of incoming packet could cause a core
  dump on Solaris (and probably elsewhere).

- Add some more safety checks in error logging code.

- Add support for ISC_R_INCOMPLETE in OMAPI protocol connection code.

- Fix relay agent so that if an interface is specified on the command
  line, the relay agent does not dump core.

- Fix class matching so that match if can be combined with match or
  spawn with.

- Do not allow spurious leases in the lease database to introduce
  potentially bogus leases into the in-memory database.

- Fix a byte-order problem in the client hardware address type code
  for OMAPI.

- Be slightly less picky about what sort of hardware addresses OMAPI
  can install in host declarations.

		Changes since 3.0 Beta 2 Patchlevel 4

- Incorporated Peter Marschall's proposed change to array/record
  parsing, which allows things like the slp-agent option to be encoded
  correctly.   Thanks very much to Peter for taking the initiative to
  do this, and for doing such a careful job of it (e.g., updating the
  comments)!

- Added an encoding for the slp-agent option.   :')

- Fixed SunOS 4 build.  Thanks to Robert Elz for responding to my
  request for help on this with patches!

- Incorporated a change that should fix a problem reported by Philippe
  Jumelle where when the network connection between two servers is
  lost, they never reconnect.

- Fix client script files other than that for NetBSD to actually use
  make_resolv_conf as documented in the manual page.

- Fix a bug in the packet handling code that could result in a core
  dump.

- Fix a bug in the bootp code where responses on the local net would
  be sent to the wrong MAC address.   Thanks to Jerry Schave for
  catching this one.

		Changes since 3.0 Beta 2 Patchlevel 3

- In the DHCP client, execute client statements prior to using the values
  of options, so that the client configuration can overridden, e.g., the
  lease renewal time.

- Fix a reference counting error that would result in very reproducible
  failures in updates, as well as occasional core dumps, if a zone was
  declared without a key.

- Fix some Linux 2.0 compilation problems.

- Fix a bug in scope evaluation during execution of "on" statements that
  caused values not to be recorded on leases.

- If the dhcp-max-message-size option is specified in scope, and the
  client didn't send this option, use the one specified in scope to
  determine the maximum size of the response.

		Changes since 3.0 Beta 2 Patchlevel 2

- Fix a case where spawning subclasses were being allocated
  incorrectly, resulting in a core dump.

- Fix a case where the DHCP server might inappropriately NAK a
  RENEWING client.

- Fix a place dhcprequest() where static leases could leak.

- Include memory.h in omapip_p.h so that we don't get warnings about
  using memcmp().

		Changes since 3.0 Beta 2 Patchlevel 1

- Notice when SIOCFIGCONF returns more data than fit in the buffer -
  allocate a larger buffer, and retry.   Thanks to Greg Fausak for
  pointing this out.

- In the server, if no interfaces were configured, report an error and
  exit.

- Don't ever record a state of 'startup'.

- Don't try to evaluate the local failover binding address if none was
  specified.   Thanks to Joseph Breu for finding this.<|MERGE_RESOLUTION|>--- conflicted
+++ resolved
@@ -88,13 +88,12 @@
   either "no" or an (absolute) path, i.e. "yes" is no longer valid.
   [ISC-Bugs #43227]
 
-<<<<<<< HEAD
 - Eliminated a noisy, but otherwise harmless debug log statment that may
   appear during server startup when building with --enable-binary-leases
   and configuring multiple pools in a shared network.  Thanks to Fernando
   Soto from BlueCat Networks for reporting the issue and supplying a patch.
   [ISC-Bugs #43262]
-=======
+
 - Added the support for git repositories in the util/bind.sh script.
   When you build ISC DHCP from a git repo, i.e., without a "bind"
   directory populated as in the release distribution file, you may now
@@ -103,7 +102,6 @@
   (https://source.isc.org/git/bind9.git) git repository into
   bind/bind9 and then invoke the util/bind.sh script as usual.
   [ISC-Bugs #43236]
->>>>>>> fe16ba39
 
 			Changes since 4.3.0 (bug fixes)
 
