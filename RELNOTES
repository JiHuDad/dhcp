                Internet Systems Consortium DHCP Distribution
                             Version 4.4.0-pre-alpha
                             29 March 2016

                             Release Notes

                              NEW FEATURES

The major "theme" for ISC DHCP 4.3.x was to update the support for
DHCPv6 to include several of the features that have been available
for DHCPv4.  These include:

- Support the use of classes

- Support for on_commit, on_expiry and on_release statements

- Better logging of address assignments

- Support for using DHCPv6 relay options in expressions

This release also adds support for the standard DDNS as described in the
current RFCs as well as enhancing support for dynamically adding and removing
subclasses via OMAPI.

There are a number of DHCPv6 limitations and features missing in this
release, which will be addressed in the future:

- Only Solaris, Linux, FreeBSD, NetBSD, and OpenBSD are supported.

- DHCPv6 includes human-readable text in status code messages, in
  English.  A method to reconfigure or support other languages would
  be preferable.

- The "host-identifier" option is limited to a simple token.

- The client and server can only operate DHCPv4 or DHCPv6 at a time,
  not both.  To use both protocols simultaneously, two instances of the
  relevant daemon are required, one with the '-6' command line option.

For information on how to install, configure and run this software, as
well as how to find documentation and report bugs, please consult the
README file.

ISC DHCP uses standard GNU configure for installation. Please review the
output of "./configure --help" to see what options are available.

The system has only been tested on Linux, FreeBSD, and Solaris, and may not
work on other platforms. Please report any problems and suggested fixes to
<dhcp-users@isc.org>.

ISC DHCP is open source software maintained by Internet Systems
Consortium.  This product includes cryptographic software written
by Eric Young (eay@cryptsoft.com).

			Changes since 4.3.0 (new features)

- Insert the raw data from a fully encapsualted option into the option cache.
  This allows "exists" to check for the option if any sub options exist.  It
  also adds the raw data to the environment variables supplied to the client
  script.
  [ISC-Bugs #39863]

- Pass configure arguments which begin with an upper case letter, e.g.
  CFLAGS, to the embedded bind configure, so it is no longer required
  to use environment variables to get the same effect.
  [ISC-Bugs #35143]

- Added --enable-kqueue, --enable-epoll, --enable-devpoll and a more
  general --with-bind-extra-config to pass extra options to the
  embedded bind configure. Note we had mixed experiences with this
  so it is at the user risk, i.e., they are NOT SUPPORTED yet.
  [ISC-Bugs #20890]

- Changed the way the embedded bind Makefile is updated by configure.
  The only user visible side effect is that --with-libbind now requires
  either "no" or an (absolute) path, i.e. "yes" is no longer valid.
  [ISC-Bugs #43227]

- Added the support for git repositories in the util/bind.sh script.
  When you build ISC DHCP from a git repo, i.e., without a "bind"
  directory populated as in the release distribution file, you may now
  create the bind directory, change to it and clone the private
  (repo.isc.org/proj/git/prod/bind9.git) or the public
  (https://source.isc.org/git/bind9.git) git repository into
  bind/bind9 and then invoke the util/bind.sh script as usual.
  Note this option is incompatible with "make dist" (and make "distcheck")
  because no bind/bind.tar.gz nor bind/version.tmp files are available.
  [ISC-Bugs #43236]

- Use the embedded bind libraries where they are built (vs where they
  are installed).
  [ISC-Bugs #39319]

- Use last version (9.11) of plain embedded bind libraries in place of
  older (9.9) version of export bind libraries.
  [ISC-Bugs #43215]

- Using "make distcheck" now works with external bind libraries (aka
  configure --with-libbind).
  [ISC-Bugs #43285]

- The server now allows the client identifier (option 61) to own leases
  in more than one subnet concurrently. Prior to this the server would
  incorrectly release an existing lease in one subnet prior to assigning
  a lease in another subnet. Note that the prior behavior can be still
  be achieved by enabling one-lease-per-client. Thanks to both David Zych at
  the University of Illinois and Norm Proffitt of Infoblox for reporting
  the issue; and Norm for suggesting a solution.
  [ISC-Bugs #41358]

- Added --enable-bind-install to install embedded bind includes and
  libraries. Default is to not install them (it was the previous
  behavior). If you'd like to change the includedir and/or libdir
  installation directories to something different than for ISC DHCP
  you must pass them using the --with-bind-extra-config configuration
  arguments.
  [ISC-Bugs #39318]

- Added support of dynamic shared libraries with libtool. A new
  --enable-libtool configuration parameter is available but
  should not be used directly: *please* read the build configuration
  section in the README file for the recommended procedure.
  [ISC-Bugs #29402]

- IPv6 operation now supports an EUI-64 based address allocation which will
  calculate addresses for clients with EUI-64 DUIDs based on those DUIDs when
  enabled by setting use-eui-64 true.  The parameter may defined down to the
  pool scope.  Note this feature must be compiled in by defining EUI_64 in
  includes/site.h. This flag is undefined by default.
  [ISC-Bugs #43927]

<<<<<<< HEAD
- Added new compile time option --with-srv-conf-file which specifies a
  default location of the server configuration file.
  [ISC-Bugs #44765]

- Added --dad-wait-time parameter to dhclient. It specifies the maximum time,
  in seconds, that the client process should wait for the duplicate address
  detection to complete before initiating DHCP requests. This value is
  propagated to the dhclient script and the script is responsible for waiting
  the specified amount of time or until DAD has completed. If the script does
  not support it, specifying this parameter has no effect. The default value
  is 0 which specifies that the script should not wait for DAD. With this
  change the following scripts have been modified to support the new parameter:
  freebsd, linux, macos, netbsd, openbsd.
  [ISC-Bugs #36169]

- Modified DDNS support initialization such that DNS related ports will only be
  opened by the server (dhcpd) at startup if ddns-update-style is not "none";
  by dhclient only if and when the it first attempts an update; and never by
  dhcrelay.  Prior to this all three always did the initialization at startup
  which causes them to always open on and listen for traffic on two random
  ports. Thanks to Rodney Beede for reporting the issue.
  [ISC-Bugs #45290]
  [ISC-Bugs #33377]

- Added error logging to two memory allocation failure checks. Thanks to Bill
  Parker (wp02855 at gmail dot com) for reporting the issue.
  [ISC-Bugs #41185]

- Corrected a dhclient -6 issue that caused the client to crash with an
  "Impossible condition" error after de-preferencing its only IA binding.
  The crash occurred when server configuration changes rendered the existing
  binding out-of-range and no other leases were available to offer.
  [ISC-Bugs #44373]
=======
- Client now calls the script with reason set to FAIL when run with -1
  (one try) and there are no server responses. Thanks for a patch by Martin
  Pitt which got to us via Andrew Pollock.
  [ISC-bugs #18183]
>>>>>>> d43a5835

			Changes since 4.3.0 (bug fixes)

- Tidy up several small tickets.
  Correct parsing of DUID from config file, previously the LL type
  was put in the wrong place in the DUID string.
  [ISC-Bugs #20962]
  Add code to parse "do-forward-updates" as well as "do-forward-update"
  Thanks to Jiri Popelka at Red Hat.
  [ISC-Bugs #31328]
  Remove log_priority as it isn't currently used.
  [ISC-Bugs #33397]
  Increase the size of the buffer used for reading interface information.
  [ISC-Bugs #34858]

- Remove an extra set of the msg_controllen variable.
  [ISC-Bugs #21035]

- Add a more understandable error message if a configuration attempts
  to add multiple keys for a single zone.  Thanks to a patch from Jiri
  Popelka at Red Hat.
  [ISC-Bugs #31892]

- Fix some minor issues in the dst code.
  [ISC-Bugs #34172]

- Properly #ifdef functions so that the code can compile without NSUPDATE.
  [ISC-Bugs #35058]

- Update the partner's stos (start time of state, basically when we last
  heard from this partner) field when updating the state in failover.
  [ISC-Bugs #35549]

- Modify the overload processing to allow space for the remote agent ID.
  [ISC-Bugs #35569]
  Handle the ordering of the SUBNET_MASK option even if it is the last
  option in the list.
  [ISC-Bugs #24580]

- Remove the code that allows a server to follow RFC3315 instead of
  the subsequent errata from August 2010 when determining which IAs
  to include if no addresses will be assigned.
  [ISC-Bugs #28938]

- Remove unused RCSID tags.
  [ISC-Bugs #35846]

- Correct the v6 client timing code.  When doing the timing backoff
  for MRT limit it to MRD.
  Thanks to Jiri Popelka at Red Hat for the bug report and fix.
  [ISC-Bugs #21238

- Add a log entry when killing a client and remove the PID files
  when a server, relay or client are killed.
  [ISC-Bugs #16970]
  [ISC-Bugs #17258]

- Some minor cleanups in the client code.
  In addition to checking for dhcpc check for bootpc in the services list.
  [ISC-Bugs #18933]
  Correct the client code to only try to get a lease once when the
  given the "-1" argument.
  Thanks to Jiri Popelka at Red Hat for the bug report and fix.
  [ISC-Bugs #26735]
  When asked for the version don't send the output to syslog.
  [ISC-Bugs #29772]
  Add the next server information to the environment variables for
  use by the client script.  In order to avoid changing the client
  lease file the next server information isn't written to it.
  Thanks to Tomas Hozza at Red Hat for the suggestion and a prototype fix.
  [ISC-Bugs #33098]

- Several updates to the dhcp server code.
  When not in quiet mode print out the files being used.
  [ISC-Bugs #17551]
  As accessing some pid files may require privileges move the dropping
  of permission bits due to the paranoia patch to be after the pid code.
  Thanks to Jiri Popelka at Red Hat for the bug report and fix.
  [ISC-Bugs #25806]
  When processing a "--version" request don't output the version information
  to syslog.

- Add the "enable-log-pid" build option to the configure script.  When enabled
  this causes the client, server and relay programs to include the PID
  number in syslog messages.
  Thanks to Marius Tomaschewski for the suggestion and proto-patch.
  [ISC-Bugs #29713]

- Add a #define to specify the prefix length used when a client attempts
  to configure an address.  This can be modified by editing includes/site.h.
  By default it is set to 64.  While 128 might be a better choice it would
  also be a change for currently running systems, so we have left it at 64.
  [ISC-Bugs #DHCP-2]

- Add a run time option to the client "-df" to allow the administrator to
  point to a second lease file the client can search for a DUID.  This can
  be used to allow a v4 and a v6 instance of the client to share a DUID.
  The second file will only be searched if there isn't a DUID in the main
  lease file and the DUID will be written out to the main lease file.
  [ISC-Bugs #34886]

- Have the client fsync the lease file to avoid lease corruption if the
  client hibernates or otherwise shuts down.
  [ISC-Bugs #35894]

- Add a check for L2VLAN in bpf.c to help support VLAN interfaces
  Thanks to Steinar Haug for the suggestion.
  [ISC-Bugs #36033]

- Modify the handling of the resolv.conf file to allow the DHCP
  process to start up even if the resolv.conf file has problems.
  [ISC-Bugs #35989]

- Add threshold logging functionality.  Two new options,
  log-threshold-low and log-threshold-high, indicate to the
  server if and when it should log an error message as addresses
  in a pool are used.
  [ISC-Bugs #34487]

- Add code to properly dereference a pointer in the dhclient code
  on an error condition.
  [ISC-Bugs #36194]

- Add code to help clean up soft leases.
  [ISC-Bugs #36304]

- Disable the gentle shutdown functionality until we can determine
  the best way to present it to remove or reduce the side effects.
  [ISC-Bugs #36066]

- Modify the message displayed when a process hits a fatal error.
  The new message is much shorter and simply points to the README
  and our website for directions on bug submissions.
  [ISC-Bugs #24789]

- Handle an absent resolv.conf file better.
  [ISC-Bugs #35194]

- Tidy up receive packet processing.
  Thanks to Brad Plank of GTA for reporting the issue and suggesting
  a possible patch.
  [ISC-Bugs #34447]

- Corrected parser's right brace matching when a statement contains an error.
  [ISC-Bugs #36021]

- TSIG-authenticated dynamic DNS updates now support the use of these
  additional algorithms: hmac-sha1, hmac-sha224, hmac-sha256, hmac-sha384,
  and hmac-sha512
  [ISC-Bugs #36947]

- Added check for invalid failover message type. Thanks to Tobias Stoeckmann
  working with the OpenBSD project who spotted the issue and provided the
  patch.
  [ISC-Bugs #36653]

- Corrected rate limiting checks for bad packet logging.  Thanks to Tobias
  Stoeckmann working with the OpenBSD project who spotted the issue and
  provided the patch.
  [ISC-Bugs #36897]

- Log statements depicting what files will be used by the server now occur
  after the configuration file has been processed.
  [ISC-Bugs #36671]

- Addressed Coverity issues reported as of 07-31-2014:
  [ISC-Bugs #36712] Corrects Coverity reported "high" impact issues.
  [ISC-Bugs #36933] Corrects Coverity reported "medium" impact issues
  [ISC-Bugs #37708] Fixes compilation error in dst_api.c seen in older
  compilers that was introduced by #36712

- Server now supports a failover split value of 256.
  [ISC-Bugs] #36664]

- Remove unneeded error #defines.  These defines were included in case
  external programs required the older versions of the macro.  They
  have been #ifdeffed for now and will be removed at a future date.
  See site.h for the #define to include them again, but you should
  switch to using the DHCP_R_* versions instead of the ISC_R_* versions.
  Also ISC_R_MULTIPLE has been removed as it is also defined in bind.
  [ISC-Bugs #37128]

- Added checks in range6 and prefix6 statement parsing to ensure addresses
  are within the declared subnet. Thanks to Jiri Popelka at Red Hat for the
  bug report and patch.
  [ISC-Bugs #32453]
  [ISC-Bugs #17766]
  [ISC-Bugs #18510]
  [ISC-Bugs #23698]
  [ISC-Bugs #28883]

- Addressed checksum issues:
  Added checksum readiness check to Linux packet filtering which eliminates
  invalid packet drops due to checksum errors when checksum offloading is
  in use.  Based on dhcp-4.2.2-xen-checksum.patch made to the Fedora project.
  [ISC-Bugs #22806]
  [ISC-Bugs #15902]
  [ISC-Bugs #17739]
  [ISC-Bugs #18010]
  [ISC-Bugs #22556]
  [ISC-Bugs #29769]
  Inbound packets with UDP checksums of 0xffff now validate correctly rather
  than being dropped.
  [ISC-Bugs #24216]
  [ISC-Bugs #25587]

- Added the echo-client-id configuration parameter to the server configuration.
  The server now supports RFC 6842 compliant behavior by setting a new
  configuration parameter, echo-client-id.  When enabled, the server will
  include the client identifier option (Option code 61) if received, in its
  responses.  The server identifier returned in NAKs (if enabled) will now
  be the globally defined value (if one) if the server cannot attribute the
  inbound request to a known subnet.
  [ISC-Bugs #35958]
  [ISC-Bugs #32545]

- Added support of the configuration parameter, use-host-decl-names, to
  BOOTP request handling.
  [ISC-Bugs #36233]

- Added logic to ignore the signal, SIGPIPE, which ensures write failures
  will be delivered as errors rather than as SIGPIPE signals on all OSs.
  Thanks to Marius Tomaschewski from SUSE who reported the issue and provided
  the patch upon which the fix is based.
  [ISC-Bugs #32222]

- In the failover code, handle the case of communications being interrupted
  when the servers are dealing with POTENTIAL-CONFLICT.  This patch allows
  the primary to accept the secondary moving from POTENTIAL-CONFLICT to
  RESOLUTION-INTERRUPTED as well as handling the bind update process better.
  In addition the code to resend update or update all requests has been
  modified to send requests more often.
  [ISC-Bugs #36810]
  [ISC-Bugs #20352]

- By default, the server will now choose the value to use in the forward DNS
  name from the following in order of preference:

    1. FQDN option if provided by the client
    2. Host name option if provided by the client
    3. Configured option host-name if defined

  As before, this may be overridden by defining ddns-hostname to the desired
  value (or expression).  In addition, the server logic has been extended to
  use the value of the host name declaration if use-host-decl-names is enabled
  and no other value is available.
  [ISC-Bugs #21323]

- DNS updates were being attempted when dhcp-cache-threshold enabled the use of
  the existing lease and the forward DNS name had not changed.  This has been
  corrected.
  [ISC-Bugs #37368]
  [ISC-Bugs #38636]

- Corrected an issue which caused dhclient to incorrectly form the result when
  prepending or appending to the IPv4 domain-search option, received from the
  server, when either of the values being combined contain compressed
  components.
  [ISC-Bugs #20558]

- Added the server-id-check parameter to the server configuration.
  This parameter allows run-time control over whether or not a server,
  participating in failover, verifies the dhcp-server-identifier option in
  DHCP REQUESTs against the server's id before processing the request.
  Formerly, enabling this behavior was done at compilation time through
  the use of the #define, SERVER_ID_CHECK, which has been removed from site.h
  The functionality is now only available through the new runtime parameter.
  [ISC-Bugs #37551]

- During startup, when the server encounters a lease whose binding state is
  FTS_BACKUP but whose pool has no configured failover peer, it will reset the
  lease's binding state to FTS_FREE.  This allows the leases to be reclaimed
  by the server after a pool's configuration has changed from failover to
  standalone. Prior to this such leases would remain stuck in the backup state
  making them unavailable for assignment.  Note this conversion will occur
  whether or not the server is compiled for failover.
  [ISC-Bugs #36960]

- Fixed a small issue in the treatment of hosts in the inform processing
  that could cause the response to an inform to include information from
  the wrong scope.  The two examples we've heard of are getting subnet
  instead of group information associated with a host entry, or getting
  global information instead of subnet if the host entry was built via
  omapi.  Thanks to Julien Soula at University of Lille for finding the
  bug and supplying a patch.
  [ISC-Bugs #35712]

- Avoid calling pool_timer() recursively from supersede_lease().  This could
  result in leases changing state incorrectly or delaying the running of the
  leae expiration code.
  [ISC-Bugs #38002]

- Move the check for a PID file and process to be before we rewrite the
  lease file.  This avoids the possibility of starting a second instance
  of a server which changes the current lease file confusing the first
  instance.  This check is only included if the admin hasn't disabled PID
  files.
  [ISC-Bugs #38078]
  [ISC-Bugs #38143]

- In the client code change the way preferred_life and max_life are printed
  for environment variables to be unsigned rather than signed.
  Thanks to Jiri Popelka at Red Hat for the bug report and patch.
  [ISC-Bugs #37084]

- Modified Linux packet handling such that packets received via VLAN are now
  seen only by the VLAN interface. Prior to this, such packets were seen by
  both the VLAN interface and its parent (physical) interface, causing the
  server to respond to both.  Note this remains an issue for non-Linux OSs.
  Thanks to Jiri Popelka at Red Hat for the patch.
  [ISC-Bugs #37415]
  [ISC-Bugs #37133]
  [ISC-Bugs #36668]
  [ISC-Bugs #36652]

- Log content has been changed to more directly suggest that admins should
  check for multiple IPv6 clients attempting to use the same DUID when only
  abandoned addresses are available.  Debug level logging will now emit counts
  of the total number of, in-use, and abandoned addresses in a shared subnet
  when the server finds no addresses available for a given DUID.  Lastly,
  threshold logging is now automatically disabled for shared subnets whose
  total number of possible addresses exceeds (2^64)-1.
  [ISC-Bugs #26376]
  [ISC-Bugs #38131]

- Added a global parameter, prefix-length-mode, which may be used to determine
  how the server uses a non-zero value for prefix-length supplied by clients
  when soliciting DHCPv6 prefixes.  The server supports selection modes of:
  ignore, prefer, exact, minimum and maximum which are described in detail in
  the server man pages.  The prior behavior of the server was to only offer a
  prefix whose length exactly matched the prefix-length value requested. If
  no such prefixes were available, the server returned a status of none
  available.  Note the default mode, "exact", provides this same behavior.
  [ISC-Bugs #36780]
  [ISC-Bugs #32228]

- Corrected inconsistencies in dhcrelay's setting the upper interface hop count
  limit such that it now sets it to 32 when the upstream address is a multicast
  address per RFC 3315 Section 20. Prior to this if the -u argument preceded
  the -l argument on the command line or if the same interface was specified
  for both; the logic to set the hop limit count for the upper interface was
  skipped.  This caused the hop count limit to be set to the default value
  (typically 1) in the outbound upstream packets.
  [ISC-Bugs #37426]

- Modify the linux and openwrt dhclient scripts to process information
  from a stateless request.  Thanks to Jiri Popelka at Red Hat for the
  bug report and patch.
  [ISC-Bugs #36102]

- Remove more unused RCSID tags.  These weren't noticed in 4.3 as
  the code isn't used anymore but we remove them here to keep the
  code consistent across versions.
  [ISC-Bugs #36451]

- The server now does a better check to see if it can allocate the memory
  for large blocks of v4 leases and should provide a slightly better error
  message.  Note well: the server pre-allocates v4 addresses, if you use
  a large range, such as a /8, the server will attempt to use a large
  amount of memory and may not start if there either isn't enough memory
  or the size exceeds what the code supports.
  [ISC-Bugs #38637]

- The server will now reject unicast Request, Renew, Decline, and Release
  messages from a client unless the server would have sent that client the
  dhcp6.unicast option.  This behavior is in compliance with paragraph 1 in
  each of the sections 18.2,1, 18.2.3, 18.2.6, and 18.2.7 of RFC 3315. Prior
  to this, the server would simply accept the messages.  Now, in order for
  the server to accept such a message, the server configuration must include
  the dhcp6.unicast option either globally or within the shared network to
  which the requested lease belongs. In other words, the server will map
  the first IA_XX address found within the client message to a shared-network
  and look for the presence of the unicast option there and then globally.
  Thanks to Jiri Popelka at Red Hat for this issue and his patch which
  inspired the fix.
  [ISC-Bugs #21235]

- The ATF (Automated Testing Framework) tools used for optional unit tests
  can now be built from its embedded sources in bind, solving the
  atf-run / atf-report issue with recent (>= 0.20) versions of ATF.
  The new configuration option is "./configure --with-atf=bind".
  [ISC-Bugs #38754, #39300]

- Corrected a compilation error introduced by the fix for ISC-Bugs #22806.
  On older linuxes that do not include the tpacket_auxdata structure don't
  bother allocating the cmsgbuf as it isn't necessary and we don't have
  a proper length for it.
  [ISC-Bugs #39209]

- Remove the dst directory.  This was replaced in 4.2.0 with the dst
  code from the Bind libraries but we continued to include it for
  backwards compatibility.  As we have now released 4.3.x it seems
  reasonable to remove it.
  [ISC-Buts #39019]

- Write out the DUID server id on startup in all cases, previously if it
  was read in from server-duid option in the config or lease files for
  DHCPv4 it would not be written to the new lease file.
  [ISC-Bugs #37791]

- When parsing dates for leases convert dates past 2038 to "never".
  This avoids problems with integer overflows in the date and time
  handling code for people that decide to use very large lease times
  or add a lease entry with a date far in the future.
  [ISC-Bugs #33056]

- Leave the siaddr field clear when sending a NACK as per RFC 2131
  table 3.
  [ISC-Bugs #38769]

- In the client don't send expired addresses to the script as part of
  the binding process.  Thanks to Sven Trenkel at Google for reporting
  the issue and suggesting the patch.
  [ISC-Bugs #38631]

- While parsing IPv6 addresses treat "add" as part of the address instead
  of as a token.
  [ISC-Bugs #39529]

- Add support for accessing the v4 lease queues (active, free etc) in a
  binary fashion instead of needing to walk through a linear list to
  insert, find or remove an entry from the queues.  In addition add a
  compile time option "--enable-binary-leases" to enable the new code
  or to continue using the old code.  The old code is the default.
  Thanks to Fernando Soto from BlueCat Networks for the patch.
  [ISC-Bugs #39078]

- Delayed-ack now works properly with Failover. Prior to this, bind updates
  post startup were being queued but never delivered. Among other things, this
  was causing leases to not transition from expired or released to free.
  [ISC-Bugs #31474]

- Clean up parsing of v6 lease files a bit to avoid infinite loops if the
  lease file is corrupt in certain ways.
  [ISC-Bugs #39760]

- Corrected a crash in dhclient that occurs during lease renewal if the
  client is performing its own DNS updates.  Thanks to Jiri Popelka at Red Hat
  for the bug report.
  [ISC-Bugs #38639]

- Corrected an issue in v6 lease file parsing. Prior to this, when encountering
  a lease with an address for which no configured pool exists, the server was
  declaring the lease file corrupt and incorrectly skipping over the subsequent
  entry in the file.  The server will now emit a log message indicating that
  no pool was found for the address (or prefix) and correctly resume parsing
  with the next entry in the lease file.  Our thanks to Michal Žejdl for
  reporting the issue.
  [ISC-Bugs #39314]

- Be more liberal in finding a subnet group associated with a static
  prefix.  When we added the class matching code for v6 we also added
  a requirement that the static prefix must be within a subnet the
  client was in, in order to find the proper statements.  We now
  look for a subnet based on the prefix, failing that on the static
  address for the client and failing that on the shared network
  itself.
  [ISC-Bugs #38329]

- Add a new action expression "parse_vendor_options", which can be used
  to parse a vendor-encapsualted-option received by the server based on
  the encoding specified by the vendor-option-space statement.
  [ISC-Bugs #36449]

- Enhance the PARANOIA patch to include fchown() the lease file to
  allow it to be manipulated after the server does a chown().
  Thanks to Jiri Popelka at Red Hat for the patch.
  [ISC-Bugs #36978]

- Relax the requirement that prefix pools must be within the subnet.
  This was added in as part of #32453 in order to avoid configuration
  mistakes but is being removed as prefixes aren't required to be
  within the same subnet and many people configure them in that fashion.
  [ISC-Bugs #40077]

- Fixed a server crash that could occur when the server attempts to remove
  the billing class from the last lease billed to a dynamic class after said
  class has been deleted.  Our thanks to Lasse Pesonen for reporting the
  issue.
  [ISC-Bugs #39978]

- LDAP Patches - Numerous small patches submitted by contributors have
  been applied to the contributed code which supplies LDAP support.
  In addition, two larger submissions have also been included.  The
  first adds support for IPv6 configuration and the second provides
  GSSAPI authentication. We would like to thank the following for their
  contributions (alphabetically):
    Alex Novak at SUSE
    Bill Parker (wp02855 at gmail dot com)
    Jiri Popelka at Red Hat
    Marius Tomaschewski at SUSE
    (william at adelaide.edu.au), The University of Adelaide
  [ISC-Bugs #39056]
  [ISC-Bugs #22742]
  [ISC-Bugs #24449]
  [ISC-Bugs #28545]
  [ISC-Bugs #29873]
  [ISC-Bugs #30183]
  [ISC-Bugs #30402]
  [ISC-Bugs #32217]
  [ISC-Bugs #32240]
  [ISC-Bugs #33176]
  [ISC-Bugs #33178]
  [ISC-Bugs #36409]
  [ISC-Bugs #36774]
  [ISC-Bugs #37876]

- Handle an out of memory condition in the client a bit better.
  Thanks to Frédéric Perrin from Brocade for finding the issue
  and suggesting a patch.
  [ISC-Bugs #39279]

- Corrected a compilation error introduced by the fix for ISC-Bugs #37415.
  The error occurs on Linux variants that do not support VLAN tag information
  in packet auxiliary data.  The configure script now only enables inclusion
  of the VLAN tag-based logic if it is supported by the underlying OS.
  [ISC-Bugs #38677]

- Specifying the option, --disable-debug, on the configure script command line
  now disables debug features.  Prior to this, specifying --disable-debug
  incorrectly enabled debug features. Thanks to Gustavo Zacarias for reporting
  the issue.
  [ISC-Bugs #37780]

- Unit test execution now uses a path augmented during configuration
  processing of the --with-atf option to locate ATF runtime tools, atf-run
  and atf-report. For most installations of ATF, this should alleviate the
  need to manually include them in the PATH, as was formerly required.
  If the configure script cannot locate the tools it will emit a warning,
  informing the user that the tools must be in the PATH when running unit
  tests.
  Secondly, please note that "make check" will now exit with a failure status
  code (non-zero) if one or more unit tests fail.  This means that invoking
  "make check" from an upper level directory will cause the make process to
  STOP after the first test subdirectory with failed test(s).  To force all
  tests in all subdirectories to run, regardless of individual test outcome,
  use the command "make -k check".
  [ISC-Bugs #38619]

- Corrected a static analyzer warning in common/execute.c
  [ISC-Bugs #40374]

- ISC DHCP now follows the common convention to use the base name a
  program is invoked with (aka argv[0], vs. a builtin name) for
  logs. This should help differentiate syslog entries for DHCPv4 and
  DHCPv6 servers. You can define OLD_LOG_NAME in includes/site.h to
  keep the previous behavior.
  [ISC-Bugs #38692]

- The Linux packet filter code now correctly treats only the least significant
  12 bits in an inbound packet's TCI value as the VLAN id (per IEEE 802.1Q).
  Prior to this it was using the entire 16 bit value as the VLAN id and
  incorrectly discarding packets.  Thanks to Jiri Popelka at Red Hat for
  reporting this issue and supplying its patch.
  [ISC-Bugs #40591]

- Fixed several static analysis issues such as potential null
  references, unchecked strdup returns.  Thanks to Bill Parker (wp02855 at
  gmail dot com) who identified these issues and supplied patches to
  address them.
  [ISC-Bugs #40754]
  [ISC-Bugs #40823]

- Corrected compilation errors that prohibited building the server
  and its ATF unit tests when failover is disabled.
  [ISC-Bugs #40372]

- Added the lease address to the end of the debug level log message
  emitted when an existing lease is renewed within the dhcp-cache-threshold.
  Thanks to Nathan Neulinger at Missouri S&T for suggesting the change.
  [ISC-Bugs #40598]

- Added dhcpv6 and delayed-ack to settings listed in the "Features:"
  section of the configure script output.  Additionally, all of the
  features reported on will now always show either a "yes" or "no"
  value.  Prior to this features left to their default setting would
  not show a value.
  [ISC-Bugs #40381]

- Added a parameter, authoring-byte-order, to the lease file. This value
  is automatically added to the top of new lease files by the server and
  indicates the internal byte order (big endian or little endian) of the
  server.  This permits lease files generated on a server with one form of
  byte order to be used on a server with the opposite form. Our thanks to
  Timothe Litt for calling this to our attention and for the suggestions
  he provided.
  [ISC-Bugs #38396]

- Fixed a small memory leak in the DHCPv6 version of the client code.
  This is unlikely to cause significant issues in actual use.
  [ISC-Bugs #40990]

- Corrected a few minor memory leaks in omapi's dereferencing of
  host objects. Thanks to Jiri Popelka at Red Hat for reporting
  the issue and supplying the patches.
  [ISC-Bugs #33990]
  [ISC-Bugs #41325]

- Cleaned up some of the Make infrastructure to make --with-libbind
  work better.  Though it still only works with an absolute path.
  [ISC-Bugs #39210]

- Made the embedded bind libraries able to be cross compiled
  (please refer to the bind9 documentation to learn how to cross
   compile DHCP and its bind library dependency).
  [ISC-Bugs #38836]

- Update the client code to better support getting IA_NAs and IA_PDs
  in the same packet, see RFC7550 for some discussion.
  [ISC-Bugs #40190]

! Update the bounds checking when receiving a packet.
  Thanks to Sebastian Poehn from Sophos for the bug report and a suggested
  patch.
  [ISC-Bugs #41267]
  CVE: CVE-2015-8605

- When handling an incorrect command line for dhcpd, dhclient or dhcrelay
  print out a specific error message about the first error in addition
  to the usage string.  This may be disabled by editing includes/site.h.
  [ISC-Bugs #40321]
  [ISC-Bugs #41454]

- The configure script will now exit with an error message if it cannot find
  a GNU-style make tool (needed when building BIND libraries) or pkg-config
  (needed to locate ATF used for building unit tests). Prior to this the
  script would exit indicating success causing subsequent attempts to build
  the software to fail.
  [ISC-Bugs #40371]

- Properly terminate strings before passing them to regex and fix
  a boundary error when creating certain new data strings.
  Thanks to Andrey Jr. Melnikov for the bug report.
  [ISC-Bugs #41217]

- Option expressions, such as prepend and append, are now supported when
  running dhclient for IPv6.  Prior to this such statements in the
  client configuration file would be parsed but have no affect.  Thanks
  to Jiri Popelka at Red Hat for reporting the issue.
  [ISC-Bugs #39952]

- A failover primary server will now accept a binding status update from the
  secondary which transitions a lease from ACTIVE to ABANDONED. This accounts
  for instances in which a client declines a lease and only the secondary
  server receives it.  Prior to this the primary server would reject such an
  update as an "invalid state transition".
  [ISC_BUGS #25189]

- Properly allocate memory for a bpf filter.
  Thanks to Bill Parker (wp02855 at gmail dot com) who identified this issue.
  [ISC-Bugs #41485]

- Updated contrib/dhcp-lease-list.pl to handle garbage in the oui file better
  and to print out the hostnames a bit better.
  Thanks to Antoine Beaupré from Debian for the suggested patch.
  [ISC-Bugs #41288]

- The DHCPv6 server now handles long valid and preferred lease times better.
  Values that would cause the internal end time of the lease to wrap are
  modified to work as infinite.
  [ISC-Bugs #40773]

- Updated support for cross compiling by allowing the library archiver
  to be set at configure time via the environment variable 'AR'.
  [ISC-Bugs #41536]

- The server will now match DHCPv6 relayed clients to host declarations
  which include the "hardware" statement, if the relay connected to the
  client supplies the client's hardware address via client-linklayer-address
  option as per RFC 6939.
  [ISC-Bugs #40334]

- Allow a filename to be specified instead of /dev/random during
  configuration.  This is passed to the BIND configuration to allow
  for cross compilation.
  [ISC-Bugs #33835]

- Add more option definitions.
  [ISC-Bugs #40562]

- Correct outputting of long lines in the lease file when writing
  a lease that includes long strings in an execute statement.
  [ISC-Bugs #40994]

- The server will now correctly treat a lease as reserved when the client
  requests an infinite lease time (i.e. OxFFFFFFFF) and "infinite-is-reserved"
  is enabled.  Prior to this the server would halt.  In addition, corrections
  were made to the server to allow a lease's flags field to be set via omapi.
  Prior to this, the server, depending on the host architecture,  would
  incorrectly parse the new flags value from the omapi message.
  [ISC-Bugs #31179]

- ISC DHCP can now be configured and built from a directory other than
  the top level source directory. Note that "make distcheck" uses this
  feature.
  [ISC-Bugs #39262]

- Add support for RFC 3527 to dhcrelay.  A new, dhcrelay command line argument,
  "-U <interface>" enables the addition of a RFC 3527 compliant link selection
  suboption to the agent option added for clients directly connected to the
  relay.
  [ISC-Bugs #34875]
  [ISC-Bugs #41708]

- Add a new global DHCPv6 option, dhcpv6-set-tee-times, which when enabled
  instructs the server to calculate T1 and T2 as recommended in RFC 3315,
  Section 22.4.
  [ISC-Bugs #25687]

- Corrected minor Coverity issues.
  [ISC-Bugs #35144]

- Add support for RFC 7341 DHCPv4 over DHCPv6 with a new configuration
  option "--enable-dhcpv4o6". Note this feature requires DHCPv6 support
  and is not compatible with delayed-ack. Both client and server use 2
  processes which communicate over UDP on a pair of sockets. The new
  "-4o6 <port>" command line argument enables DHCPv4 over DHCPv6 support
  and specifies the consecutive ports to use for inter-process communication.
  Please look at doc/DHCPv4-over-DHCPv6 for more details.
  [ISC-Bugs #35711]

- Correct interface name formation when using DLPI under Solaris 11. As of
  Solaris 11, ethernet device files are located in "/dev/net".  The configure
  script has been modified to detect this situation and adjust the directory
  used accordingly. Thanks to Jarkko Torppa for reporting this issue and
  submitting a patch
  [ISC-Bugs #37954]
  [ISC-Bugs #40752]

- Add a dereference call when handling an error condition while
  decoding a packet.
  [ISC-Bugs #41774]

- Add a new parameter, lease-id-format, to both dhcpd and dhclient. The
  parameter controls the format in which certain values are written to lease
  files.  Formats supported are octal - quoted string containing octal
  escapes, and hex - unquoted, colon separated hex digits.  Thanks to
  Jay Ford, University of Iowa for bringing the issue to our attention.
  [ISC-Bugs #26378]

! Add an option in site.h to limit the number of failover and control
  connections the server will accept.  By default this is 200.
  [ISC-Bugs #41845]
  CVE: CVE-2016-2774

- Fixed util/bindvar.sh error handling.
  [ISC-Bugs #41973]

- Correct error message in relay to use remote id length instead
  of circuit id length.
  [ISC-Bugs #42556]

- Add support for including an encapsulated option in a response
  from the DHCPv6 server.  This allows the v6 FQDN option to be
  returned in responses.
  [ISC-Bugs #29246]

- Add logic to test directory Makefiles to avoid copying Attfile(s)
  when building within the source tree.  This eliminates a noisy but
  otherwise harmless error message when running "make check".
  [ISC-Bugs #41883]

- Leases are now scrubbed of certain prior use information when pool
  re-balancing reassigns them from one FO peer to the other.  This
  corrects an issue where leases that were offered but not used
  by the client retained the client hostname from the original
  client. Thanks to Pavel Polacek, Jan Evangelista Purkyne University
  for reporting the issue.
  [ISC-Bugs #42008]

- In the LDAP code and schema add some missing '6' characters to use
  the v6 instead of the v4 versions.  Thanks to Denis Taranushin for
  reporting this issue and supplying its patch.
  [ISC-Bugs #42666]

- Correct how the pick-first-value expression is written to a lease
  file.  Previously it was written as a concat expression due to
  a cut and paste error.
  [ISC-Bugs #42253]

- Modify the DDNS code to clean up the PTR record even if there
  are issues while cleaning up the A or AAAA records.
  [ISC-Bugs #23954]

- Added global configuration parameter, abandon-lease-time, which determines
  the amount of time a lease remains abandoned.  The default is 84600 seconds.
  Additionaly, the server now conducts a ping check (if ping checks are
  enabled) prior to offering an abandoned lease to client. Our thanks to
  David Zych at University of Illinois for reporting the issue and working
  with us to produce a viable solution.
  [ISC-Bugs #41815]

- Correct handling of interface names during interface discovery. This
  addresses an issue where interface names of 15 characters in length
  could lead to crashes or interface recognition errors during startup
  of dhcpd, dhclient, and dhcrelay.
  [ISC-Bugs #42226]

- Updates to contrib/dhcp-lease-list.pl to make it more friendly.
  The updates are: looking for the lease file in more places and skipping
  the "processing complete" output when creating machine readable
  output.  Thanks to Cameron Paine (cbp at null dot net) for the
  patch.
  [ISC-Bugs #42113]

- When reusing a lease for dhcp-cache-threshold return the hostname
  to the original lease.  Also if the host pointer, UID or hardware address
  change don't allow reuse of the lease.
  Thanks to Michael Vincent for reporting this and helping us
  verify the problem and fix.
  [ISC-Bugs #42849]

- Change dmalloc to use a size_t as the length argument to bring it
  in line with the call it will make to malloc().
  [ISC-Bugs #40843]

- If the failover socket can't be bound, close it.  Otherwise if the
  user configures an incorrect address in the failover stanza the
  server will continue to open new sockets every 90 seconds until
  it runs out.
  [ISC-Bugs #42452]

- Add DHCPv4-mode, dhcrelay command line options, "-iu" and "-id", that
  allow interfaces to be upstream or downstream respectively.  Upstream
  interfaces will accept and forward only BOOTP replies, while downstream
  interfaces will accept and forward only BOOTP requests.
  [ISC-Bugs #41547]

- Clean up some memory references in the vendor-class construct.
  [ISC-Bugs #42984]

- Removed an extraneous expression in omapi socket callback function. Prior
  to this change, the logic was techinically incorrect but other factors
  ensured the outcome itself was correct.  This change was made primarily
  for code clarity. Thanks to Ganesh Pinjala for bringing the issue to our
  attention.
  [ISC-Bugs #42834]

- Corrected a bug which could cause the server to sporadically crash while
  loading lease files with the lease-id-format is set to "hex".  Our thanks
  to Jay Ford, University of Iowa for reporting the issue.
  [ISC-Bugs #43185]

- Eliminated a noisy, but otherwise harmless debug log statment that may
  appear during server startup when building with --enable-binary-leases
  and configuring multiple pools in a shared network.  Thanks to Fernando
  Soto from BlueCat Networks for reporting the issue and supplying a patch.
  [ISC-Bugs #43262]

- The configure script for use with libtool now catches a failure to
  execute autoreconf. Prior to this, autoreconf failures would go undetected
  causing the legacy configure script to loop when run with --enable-libtool.
  [ISC-Bugs #43546]

- When replying to a DHCPINFORM, the server will now include options specified
  at the pool scope, provided the ciaddr field of the DHCPINFORM is populated.
  Prior to this the server only evaluated options down to the subnet scope.
  Thanks to Fernando Soto at BlueCat Networks for reporting the issue.
  [ISC-Bugs #43219]
  [ISC-Bugs #45051]

- When memory allocation fails in a repeated way the process writes
  "Run out of memory." on the standard error and exists with status 1.
  [ISC-Bugs #32744]

- The new lmdb (Lightning Memory DataBase) bind9 configure option is
  now disabled by default to avoid the presence of this library to be
  detected which can lead to a link failure.
  [ISC-Bugs #45069]

- The linux interface discovery code has been modified to use getifaddrs()
  as is done for BSD and OS-X.  Prior to this the code would only recognize
  the first address on an interface and thereby omit vlans.
  Thanks to Jiri Popelka at Redhat, Marius Tomaschewski at Suse, and Wei
  Kong at Novell, who all submitted patches.
  [ISC-Bugs #28761]
  [ISC-Bugs #31992]
  [ISC-Bugs #25428]
  [ISC-Bugs #31940]

- Fixed a bug in OMAPI that causes omshell to crash when a name-value
  pair with a zero length value is shipped in an object. Thanks to
  Fernando Soto at BlueCat Networks for reporting the issue and
  supplying the patch.
  [ISC-Bugs #29108]

- On 64-bit platforms, dhclient now generates the correct value for the
  script environment variable, "expiry", the lease expiry value exceeds
  0x7FFFFFFF.  Prior to this such values would produce negative values
  for expiry in the script environment.
  [ISC-Bugs #43326]

- Common timer logic was modified to cap the maximum timeout values at
  0x7FFFFFFF - 1. Values larger than that were causing fatal timer out of
  range errors on 64-bit platforms. Thanks to Jiri Popelka at Red Hat for
  reporting the issue.
  [ISC-Bugs #28038]

- DHCP6 FQDN option unpacking code now correctly handles values that contain
  spaces, special, or non-printable characters.  Prior to this the buffer
  size needed was underestitmate causing a conversion error message to
  be logged and DNS updates to be skipped. Thanks to Fernando Soto at
  BlueCat Networks for bringing the matter to our attention.
  [ISC-Bugs #43592]

- When running in -6 mode, dhclient now enforces the require option statement
  and will discard offered leases that do not contain all the required
  options specified in the client configuration.  Prior to this the client
  would still consider such leases.  This may be disabled at compile time
  (see ENFORCE_DHCPV6_CLIENT_REQUIRE in includes/site.h). Thanks to
  Mritunjaykumar Dubey at Nokia for reporting the issue.
  [ISC-Bugs #41473]

- Altered DHCPv4 lease time calculation to avoid roll over errors on 64-bit
  OS systems when using -1 or large values for default-lease-time.  Rollover
  values will be replaced with 0x7FFFFFFF - 1.  This alleviates unintentionally
  short expiration times being handed out when infinite lease times (-1) in
  conjuction with failover.  Our thanks to Alessandro Gherardi for bringing
  the issue to our attention.
  [ISC-Bugs #41976]

- The server nows checks both the address and length of a prefix delegation
  when attempting to match it to a prefix pool.  This ensures the server
  responds properly when pool configurations change such that once valid,
  "in-pool" delegations are now treated as being invalid.  During lease
  file loading at startup, the server will discard any PD leases that
  are deemed "out-of-pool" either by address or mis-matched prefix length.
  Clients seeking to renew or rebind such leases will get a response of
  No Binding in the case of the former, and the prefix delegation with
  lifetimes set to zero in the case of the latter.  Thanks to Mark Nejedlo
  at TDS Telecom for reporting this issue.
  [ISC-Bugs #35378]

			Changes since 4.2.0 (new features)

- If a client renews before 'dhcp-cache-threshold' percent of its lease
  has elapsed (default 25%), the server will reuse the allocated lease
  (provide a lease within the currently allocated lease-time) rather
  than extend or renew the lease.  This absolves the server of needing
  to perform an fsync() operation on the lease database before reply,
  which improves performance. [ISC-Bugs #22228]
  Updated this patch to support asynchronous DDNS.  If the server is
  attempting to do DDNS on a lease it should be updated and written to
  disk even if that wouldn't be necessary due to the thresholding.
  [ISC-Bugs #26311]

- The 'no available billing' log line now also logs the name of the last
  matching billing class tried before failing to provide a billing.
  [ISC-Bugs #21759]

- A problem with missing get_hw_addr function when --enable-use-sockets
  was used is now solved on GNU/Linux, BSD and GNU/Hurd systems. Note
  that use-sockets feature was not tested on those systems. Client and
  server code no longer use MAX_PATH constant that is not defined on
  GNU/Hurd systems. [ISC-Bugs #25979]

- Add a perl script in the contrib directory, dhcp-lease-list.pl, which
  can parse v4 lease files and output the lease information in a more
  human friendly manner.  This was written by Christian Hammers with
  some updates by vom and ISC.  This is contributed code and is not
  supported by ISC; however it may be useful to some users.
  [ISC-Bugs #20680]

- Add support in v6 for on-commit, on-expire and on-release.
  [ISC-Bugs #27912]

- Add support for using classes with v6.
  [ISC-Bugs #26510]

- Update the DDNS code to current standards and allow for sharing
  of DDNS entries between v4 and v6 clients.  The new code is used
  if the ddns-update-style is set to "standard", the older code is
  still available if ddns-update-style is set to "interim".  The
  oldest DDNS code "ad-hoc" has been removed.  Thanks to Thomas Pegeot
  who submitted a patch for this issue.  This patch is based on
  that work with some modifications.
  [ISC-Bugs #21139]

- Add a configuration option to the server to suppress using fsync().
  Enabling this option will mean that fsync() is never called.  This
  may provide better performance but there is also a risk that a lease
  will not be properly written to the disk after it has been issued
  to a client and before the server stops.  Using this option is
  not recommended.
  [ISC-Bugs #34810]

- Add some logging statements to indicate when the server is ready
  to serve.  One statement is emitted after the server has finished
  reading its files and is about to enter the dispatch loop.
  This is "Server starting service.".
  The second is emitted when a server determines that both it and
  its failover peer are in the normal state.
  This is "failover peer <name>: Both servers normal."
  [ISC-Bugs #33208]

- Add support for accessing options from v6 relays.  The v6relay
  statement allows the administrator to choose which relay to
  use when searching for an option, see the dhcp-options man page
  for a description.  The host-identifier option has also been
  updated to support the use of relay options, see the dhcpd.conf
  man page for a description.
  [ISC-Bugs #19598]

- When doing DDNS if there isn't an appropriate zone statement attempt
  to find a reasonable nameserver via a DNS resolver.  This restores
  some functionality that was lost in the transition to asynchronous
  DDNS.  Due to the lack of security and increase in fragility of the
  system when using this feature we strongly recommend the use of
  appropriate zone statements rather than using this functionality.
  [ISC-Bugs #30461]

- Add support for specifying the address from which to send
  DDNS updates on the DHCP server.  There are two new options
  "ddns-local-address4" and "ddns-local-address6" that each take
  one instance of their respective address types.
  [ISC-Bugs #34779]

- Add ignore-client-uids option in the server.  This option causes
  the server to not record a client's uid in its lease.  This
  violates the specification but may also be useful when a client
  can dual boot using different client ids but the same mac address.
  Thank you to Brian De Wolf at Cal Poly Pomona for the patch.
  [ISC-Bugs #32427]
  [ISC-Bugs #35066]

- Extend the DHCPINFORM processing to honor the subnet selection option
  and take host declarations into account.
  Thanks to Christof Chen for testing and submitting the patch.
  [ISC-Bugs #35015]

- Extend the hardware expression to look into the lease structure
  for a hardware address if there is no packet.  This allows the
  server to find the hardware address during on-expiry processing.
  [ISC-Bugs #24584]

- Add definitions for some options that have been specified by the IETF.
  [ISC-Bugs #29268]
  [ISC-Bugs #35198]

			Changes since 4.2.0 (bug fixes)

- When using 'ignore client-updates;', the FQDN returned to the client
  is no longer truncated to one octet.

- Cleaned up an unused hardware address variable in nak_lease().

- Manpage entries for the ia-pd and ia-prefix options were updated to
  reflect support for prefix delegation.

- Cleaned up some compiler warnings

- An optimization described in the failover protocol draft is now included,
  which permits a DHCP server operating in communications-interrupted state
  to 'rewind' a lease to the state most recently transmitted to its peer,
  greatly increasing a server's endurance in communications-interrupted.
  This is supported using a new 'rewind state' record on the dhcpd.leases
  entry for each lease.

- Fix the trace code which was broken by the changes to the DDNS code.

- Update the fsync code to work with the changes to the DDNS code.  It now
  uses a timer instead of noticing if there are no more packets to process.

- When constructing the DNS name structure from a text string append
  the root to relative names.  This satisfies a requirement in the DNS
  library that names be absolute instead of relative and prevents DHCP
  from crashing.  [ISC-Bugs #21054]

- "The LDAP Patch" that has been circulating for some time, written by
  Brian Masney and S.Kalyanasundraram and maintained for application to
  the DHCP-4 sources by David Cantrell has been included.  Please be
  advised that these sources were contributed, and do not yet meet the
  high standards we place on production sources we include by default.
  As a result, the LDAP features are only included by using a compile-time
  option which defaults off, and if you enable it you do so under your
  own recognizance.  We will be improving this software over time.
  [ISC-Bugs #17741]

- Prohibit including lease time information in a response to a DHCP INFORM.
  [ISC-Bugs #21092]

! Accept a client id of length 0 while hashing.  Previously the server would
  exit if it attempted to hash a zero length client id, providing attackers
  with a simple denial of service attack.  [ISC-Bugs #21253]
  CERT: VU#541921 - CVE: CVE-2010-2156

- A memory leak in ddns processing was closed.  [ISC-Bugs #21377]

- Modify the exception handling for initial context creation.  Previously
  we would try and clean up before exiting.  This could present problems
  when the cleanup required part of the context that wasn't available.  It
  also didn't do much as we exited afterwards anyway.   Now we simply log
  the error and exit. [ISC-Bugs #21093]

- A bug was fixed that could cause the DHCPv6 server to advertise/assign a
  previously allocated (active) lease to a client that has changed subnets,
  despite being on different shared networks.  Dynamic prefixes specifically
  allocated in shared networks also now are not offered if the client has
  moved.  [ISC-Bugs #21152]

- Add some debugging output for use with the DDNS code. [ISC-Bugs #20916]

- Fix the trace code to handle timing events better and to truncate a file
  before using instead of overwriting it.  [ISC-Bugs #20969]

- Modify the determination of the default TTL to use for DDNS updates.
  The user may still configure the ttl via ddns-ttl.  The default for
  both v4 and v6 is now 1/2 the (preferred) lease time with a limit.  The
  previous defaults (1/2 lease time without a limit for v4 and a default
  value for v6) may be used by defining USE_OLD_DDNS_TTL in site.h
  [ISC-Bugs #21126]

- libisc/libdns is now brought up to version 9.7.1rc1.  This corrects
  three reported flaws in ISC DHCP;

  o DHCP processes (dhcpd, dhclient) fail to start if one of either the
    IPv4 or IPv6 address families is not present.  [ISC-Bugs #21122]

  o Assertion failure when attempting to cancel a previously running DDNS
    update.  [ISC-Bugs #21133]

  o Compilation failure of libisc/libdns due to the use of a flexible
    array member.  [ISC-Bugs #21316]

- Add declaration for variable in debug code in alloc.c.  [ISC-Bugs #21472]

- Documentation cleanup covering multiple tickets
  [ISC-Bugs #20265] [ISC-Bugs #20259] minor cleanup
  [ISC-Bugs #20263] add text describing some default values
  [ISC-Bugs #20193] single quotes at the start of a line indicate a control
  line to nroff, escape them if we actually want a quote.
  [ISC-Bugs #18916] sync the pointer to web pages amongst the different docs

- 'get-host-names true;' now also works even if 'use-host-decl-names true;'
  was also configured.  The nature of this repair also fixes another
  error; the host-name supplied by a client is no longer overridden by a
  reverse lookup of the lease address.  Thanks to a patch from Wilco Baan
  Hofman supplied to us by the Debian package maintenance team.
  [ISC-Bugs #21691] {Debian Bug#509445}

- The .TH tag for the dhcp-options manpage was typo repaired
  thanks to a report from jidanni and the Debian package maintenance
  team.  [ISC-Bugs #21676] {Debian Bug#563613}

- More documentation changes - primarily to put the options in the dhclient
  and dhcpd man pages into the standard form.  Thanks in part to a patch
  from David Cantrell at Red Hat.
  [ISC-Bugs #20264] and parts of [ISC-Bugs #17744] dhclient.8 changes

- Add code to clear the pointer to an object in an OMAPI handle when the
  object is freed due to a dereference.  [ISC-Bugs #21306]

- Fixed a bug that leaks host record references onto lease structures,
  causing the server to apply configuration intended for one host to any
  other innocent clients that come along later.  [ISC-Bugs #22018]

- Minor code fixes
  [ISC-Bugs #19566] When trying to find the zone for a name for ddns allow
  the name to be at the apex of the zone.
  [ISC-Bugs #19617] Restrict length of interface name read from command line
  in dhcpd - based on a patch from David Cantrell at Red Hat.
  [ISC-Bugs #20039] Correct some error messages in dhcpd.c
  [ISC-Bugs #20070] Better range check on values when creating a DHCID.
  [ISC-Bugs #20198] Avoid writing past the end of the field when adding
  overly long file or server names to a packet and add a log message
  if the configuration supplied overly long names for these fields.
  Thanks to Martin Pala.
  [ISC-Bugs #21497] Add a little more randomness to rng seed in client
  thanks to a patch from Jeremiah Jinno.

- Correct error handling in DLPI [ISC-Bugs #20378]

- Remove __sun__ and __hpux__ typedefs in osdep.h as they are now being
  checked in configure.  [ISC-Bugs #20443]

- Modify how the cmsg header is allocated the v6 send and received routines
  to compile on more compilers.  [ISC-Bugs #20524]

- When parsing a domain name free the memory for the name after we are
  done with it.  [ISC-Bugs #20824]

- Add an elapsed time option to the release message and refactor the
  code to move most of the common code to a single routine.
  [ISC-Bugs #21171].

- Two identical log messages for commit_leases() have been disambiguated.
  [ISC-Bugs #18915]

- Parse date strings more properly - the code now handles semi-colons in
  date strings correctly.  Thanks to a patch from Jiri Popelka at Red Hat.
  [ISC-Bugs #21501, #20598]

- Fixes to lease input and output.
  [ISC-Bugs #20418] - Some systems don't support the "%s" argument to
  strftime, paste together the same string using mktime instead.
  [ISC-Bugs #19596] - When parsing iaid values accept printable
  characters.
  [ISC-Bugs #21585] - Always print time values in omshell as hex
  instead of ascii if the values happen to be printable characters.

- Minor changes for scripts, configure.ac and Makefiles
  [ISC-Bugs #19147] Use domain-search instead of domain-name in manual and
                    example conf file.  Thanks to a patch from David Cantrell
                    at Red Hat.
  [ISC-Bugs #19761] Restore address when doing a rebind in DHCPv6
  [ISC-Bugs #19945] Properly close the quote on some arguments.
  [ISC-Bugs #20952] Add 64 bit types to configure.ac
  [ISC-Bugs #21308] Add "PATH=" to CLIENT_PATH environment variable

- Update the code to parse dhcpv6 lease files to accept a semi-colon at
  the end of the max-life and preferred-life clauses.  In order to be
  backwards compatible with older lease files not finding a semi-colon
  is also accepted.  [ISC-Bugs #22303].

! Handle a relay forward message with an unspecified address in the
  link address field.  Previously such a message would cause the
  server to crash.  Thanks to a report from John Gibbins.  [ISC-Bugs #21992]
  CERT: VU#102047 CVE: CVE-2010-3611

- ./configure on longer searches for -lcrypto to explicitly link against.
  This fixes a bug where 'dhclient' would have shared library dependencies
  on '/usr/lib'.  [ISC-Bugs #21967]

- Handle pipe failures more gracefully.  Some OSes pass a SIGPIPE
  signal to a process and will kill the process if the signal isn't
  caught.  This patch adds code to turn off the SIGPIPE signal via
  a setsockopt() call.  The signal is already being ignored as part
  of the ISC library.  [ISC-Bugs #22269]

- Restore printing of values in omshell to the style pre 21585.  For
  21585 we changed the print routines to always display time values
  as a hex list.  This had a side effect of printing all data strings
  as a hex list.  We shall investigate other ways of displaying time
  values more usefully.  [ISC-Bugs #22626]

! Fix the handling of connection requests on the failover port.
  Previously a connection request from a source that wasn't
  listed as a failover peer would cause the server to become
  non-responsive.  Thanks to a report from Brad Bendily, brad@bendily.com.
  [ISC-Bugs #22679]
  CERT: VU#159528 CVE: CVE-2010-3616

- Don't pass the ISC_R_INPROGRESS status to the omapi signal handlers.
  Passing it through to the handlers caused the omshell program to fail
  to connect to the server.  [ISC-Bugs #21839]

- Fix the parenthesis in the code to process configuration statements
  beginning with "auth".  The previous arrangement caused
  "auto-partner-down" to be processed incorrectly.  [ISC-Bugs #21854]

- Limit the timeout period allowed in the dispatch code to 2^^32-1 seconds.
  Thanks to a report from Jiri Popelka at Red Hat.
  [ISC-Bugs #22033], [Red Hat Bug #628258]

- When processing the format flags for a given option consume the
  flag indicating an optional value correctly.  A symptom of this
  bug was an infinite loop when trying to parse the slp-service-scope
  option.  Thanks to a patch from Marius Tomaschewski.
  [ISC-Bugs #22055]

- Disable the use of kqueue in the ISC library.  This avoids a problem
  between the fork and socket code that caused the dhcpd process to
  use all available cpu if the program daemonized itself.
  [ISC-Bugs #21911]

! When processing a request in the DHCPv6 server code that specifies
  an address that is tagged as abandoned (meaning we received a
  decline request for it previously) don't attempt to move it from
  the inactive to active pool as doing so can result in the server
  crashing on an assert failure.  Also retag the lease as active
  and reset its timeout value.
  [ISC-Bugs #21921]

- Removed the restriction on using IPv6 addresses in IPv4 mode.  This
  allows IPv4 options which contain IPv6 addresses to be specified.  For
  example the 6rd option can be specified and used like this:
  [ISC-Bugs #23039]

	option 6rd code 212 = { integer 8, integer 8,
				ip6-address, array of ip-address };
	option 6rd 16 10 2001:: 1.2.3.4, 5.6.7.8;

- Handle some DDNS corner cases better.  Maintain the DDNS transaction
  information when updating a lease and cancel any existing transactions
  when removing the ddns information.
  [ISC-Bugs #23103]

- Some fixes for LDAP
  [ISC-Bugs #21783] - Include lber library when building ldap
  [ISC-Bugs #22888] - Enable the ldap code when buidling common
  The above fixes are from Jiri Popelka at Red Hat.

- Modify the dlpi code to accept getmsg() returning a positive value.
  [ISC-Bugs #22824]

! In dhclient check the data for some string options for
  reasonableness before passing it along to the script that
  interfaces with the OS.
  [ISC-Bugs #23722]
  CVE: CVE-2011-0997

- DHCPv6 server now responds properly if client asks for a prefix that
  is already assigned to a different client. [ISC-Bugs #23948]

- Add the option "--no-pid" to the client, relay and server code,
  to disable writing a pid file.  Add the option "-pf pidfile"
  to the relay to allow the user to supply the pidfile name at
  runtime.  Add the "with-relay6-pid-file" option to configure
  to allow the user to supply the pidfile name for the relay
  in v6 mode at configure time.
  [ISC-Bugs #23351] [ISC-Bugs #17541]

- 'dhclient' no longer waits a random interval after first starting up to
  begin in the INIT state.  This conforms to RFC 2131, but elects not to
  implement a 'SHOULD' direction in section 4.1. The goal of this change
  is to start up faster. [ISC-Bugs #19660]

- Added 'initial-delay' parameter that specifies maximum amount of time
  before client goes to the INIT state. The default value is 0. In previous
  versions of the code client could wait up to 5 seconds. The old behavior
  may be restored by using 'initial-delay 5;' in the client config file.
  [ISC-Bugs #19660]

- ICMP ping-check should now sit closer to precisely the number of seconds
  configured (or default 1), due to making use of the new microsecond
  scale timer internally to dhcpd.  This corrects a bug where the server
  may immediately timeout an ICMP ping-check if it was made late in the
  current second. [ISC-Bugs #19660]

- The DHCP client will schedule renewal and rebinding events in
  microseconds if the DHCP server provided a lease-time that would result
  in sub-1-second timers.  This corrects a bug where a 2-second or lower
  lease-time would cause the DHCP client to enter an infinite loop by
  scheduling renewal at zero seconds. [ISC-Bugs #19660]

- Client lease records are recorded at most once every 15 seconds.  This
  keeps the client from filling the lease database disk quickly on very small
  lease times. [ISC-Bugs #19660]

- To defend against RFC 2131 non-compliant DHCP servers which fail to
  advertise a lease-time (either mangled, or zero in value) the DHCP
  client now adds the server to the reject list ACL and returns to INIT
  state to hopefully find an RFC 2131 compliant server (or retry in INIT
  forever). [ISC-Bugs #19660]

- Parameters configured to evaluate from user defined function calls can
  now be correctly written to dhcpd.leases (as on 'on events' or dynamic
  host records inserted via OMAPI).  [ISC-Bugs #22266]

- If a 'next-server' parameter is configured in a dynamic host record via
  OMAPI as a domain name, the syntax written to disk is now correctly parsed
  upon restart.  [ISC-Bugs #22266]

- The DHCP server now responds to DHCPLEASEQUERY messages from agents using
  IP addresses not covered by a subnet in configuration.  Whether or not to
  respond to such an agent is still governed by the 'allow leasequery;'
  configuration parameter, in the case of an agent not covered by a configured
  subnet the root configuration area is examined. Server now also returns
  vendor-class-id option, if client sent it. [ISC-Bugs #21094]

- Documentation fixes
  [ISC-Bugs #17959] add text to AIX section describing how to have it send
  responses to the all-ones address.
  [ISC-Bugs #19615] update the includes in dhcpctl/dhcpctl.3 to be more correct
  [ISC-Bugs #20676] update dhcpd.conf.5 to include the RFC numbers for DDNS

- Relay no longer crashes, when DHCP packet is received over interface without
  any IPv4 address assigned. Also extended logging message about discarding
  packets with invalid hlen with information about relevant interface name.
  [ISC-Bugs #22409]

- Relay now properly logs that packet was received over interface without
  global IPv6 address [ISC-Bugs #24070]

- Linux Packet Filter interface improvement. sockaddr_pkt structure is used,
  rather than sockaddr. Packet ethertype is now forced to ETH_P_IP.
  [ISC-Bugs #18975]

- Minor code cleanups - but note port change for #23196
  [ISC-Bugs #23470] - Modify when an ignore return macro is defined to
  handle unsed error return warnings for more versions of gcc.
  [ISC-Bugs #23196] - Modify the reply handling in the server code to
  send to a specified port rather than to the source port for the incoming
  message.  Sending to the source port was test code that should have
  been removed.  The previous functionality may be restored by defining
  REPLY_TO_SOURCE_PORT in the includes/site.h file.  We suggest you don't
  enable this except for testing purposes.
  [ISC-Bugs #22695] - Close a file descriptor in an error path.
  [ISC-Bugs #19368] - Tidy up variable types in validate_port.

- Code cleanup: remove obsolete PROTO, KandR, INLINE and ANSI_DECL macros
  [ISC-Bugs #13151]

- Compilation problem with gcc4.5 and omshell.c resolved. [ISC-Bugs #23831]

- Client Script fixes
  [ISC-Bugs #23045] Typos in client/scripts/openbsd
  [ISC-Bugs #23565] In the client scripts add a zone id (interface id) if
  the domain search address is link local.
  [ISC-Bugs #1277] In some of the client scripts add code to handle the
  case of the default router information being changed without the address
  being changed.

- Documentation cleanup
  [ISC-Bugs #23326] Updated References document, several man page updates

- Server no longer complains about NULL pointer when configured
  server-identifier expression fails to evaluate. [ISC-Bugs #24547]

- Convert ISC_R_INPROGRESS status to ISC_R_SUCCESS when called from other
  than the dispatch handler.  This fixes an issue where omshell, when
  run from the same platform as the server, would appear to fail to
  connect.  This is a companion to #21839.  [ISC-Bugs #23592]

- Enlarge the buffer size used by the Omshell code and some of the
  print routines to allow for greater than 60 characters or, when
  printing as hex strings, 20 characters.  [ISC-Bugs #22743]

- In Solaris 11 switch to using sockets instead of DLPI, thanks
  to a patch form Oracle.  [ISC-Bugs #24634].

- Strict checks for content of domain-name DHCPv4 option can now be
  configured during compilation time. Even though RFC2132 does not allow
  to store more than one domain in domain-name option, such behavior is
  now enabled by default, but this may change some time in the future.
  See ACCEPT_LIST_IN_DOMAIN_NAME define in includes/site.h.
  [ISC-Bugs #24167]

- DNS Update fix. A misconfigured server could crash during DNS update
  processing if the configuration included overlapping pools or
  multiple fixed-address entries for a single address.  This issue
  affected both IPv4 and IPv6. The fix allows a server to detect such
  conditions, provides the user with extra information and recommended
  steps to fix the problem.  If the user enables the appropriate option
  in site.h then server will be terminated
  [ISC-Bugs #23595]

! Two packets were found that cause a server to halt.  The code
  has been updated to properly process or reject the packets as
  appropriate.  Thanks to David Zych at University of Illinois
  for reporting this issue.  [ISC-Bugs #24960]
  One CVE number for each class of packet.
  CVE-2011-2748
  CVE-2011-2749

- Fix the code that checks for an existing DDNS transaction to cancel
  when removing DDNS information, so that we will continue with the
  processing if we have a lease even if it doesn't have an outstanding
  transaction.  [ISC-Bugs #24682]

- Add AM_MAINTAINER_MODE to configure.ac to avoid rebuilding
  configuration files.  [ISC-Bugs #24107]

- Add support for passing DDNS information to a DNS server over
  an IPv6 address.  [ISC-Bugs #22647]

- Enhanced patch for 23595 to handle IPv4 fixed addresses more
  cleanly.  [ISC-Bugs #23595]

! Add a check for a null pointer before calling the regexec function.
  Without this check we could, under some circumstances, pass
  a null pointer to the regexec function causing it to segfault.
  Thanks to a report from BlueCat Networks.
  [ISC-Bugs #26704].
  CVE: CVE-2011-4539

! Modify the DDNS handling code.  In a previous patch we added logging
  code to the DDNS handling.  This code included a bug that caused it
  to attempt to dereference a NULL pointer and eventually segfault.
  While reviewing the code as we addressed this problem, we determined
  that some of the updates to the lease structures would not work as
  planned since the structures being updated were in the process of
  being freed: these updates were removed.  In addition we removed an
  incorrect call to the DDNS removal function that could cause a failure
  during the removal of DDNS information from the DNS server.
  Thanks to Jasper Jongmans for reporting this issue.
  [ISC-Bugs #27078]
  CVE: CVE-2011-4868

- Fixed the code that checks if an address the server is planning
  to hand out is in a reserved range.  This would appear as
  the server being out of addresses in pools with particular ranges.
  [ISC-Bugs #26498]

- In the DDNS code handle error conditions more gracefully and add more
  logging code.  The major change is to handle unexpected cancel events
  from the DNS client code.
  [ISC-Bugs #26287]

- Tidy up the receive calls and eliminate the need for found_pkt.
  [ISC-Bugs #25066]

- Add support for Infiniband over sockets to the server and
  relay code.  We've tested this on Solaris and hope to expand
  support for Infiniband in the future.  This patch also corrects
  some issues we found in the socket code.
  [ISC-Bugs #24245]

- Add a compile time check for the presence of the noreturn attribute
  and use it for log_fatal if it's available.  This will help code
  checking programs to eliminate false positives.
  [ISC-Bugs #27539]

- Fixed many compilation problems ("set, but not used" warnings) for
  gcc 4.6 that may affect Ubuntu 11.10 users. [ISC-Bugs #27588]

- Modify the code that determines if an outstanding DDNS request
  should be cancelled.  This patch results in cancelling the
  outstanding request less often.  It fixes the problem caused
  by a client doing a release where  the TXT and PTR records
  weren't removed from the DNS.
  [ISC-BUGS #27858]

- Use offsetof() instead of sizeof() to get the sizes for dhcpv6_relay_packet
  and dhcpv6_packet in several more places.  Thanks to a report from
  Bruno Verstuyft and Vincent Demaertelaere of Excentis.
  [ISC-Bugs #27941]

- Remove outdated note in the description of the bootp keyword about the
  option not satisfying the requirement of failover peers for denying
  dynamic bootp clients.
  [ISC-bugs #28574]

- Multiple items to clean up IPv6 address processing.
  When processing an IA that we've seen check to see if the
  addresses are usable (not in use by somebody else) before
  handing it out.
  When reading in leases from the file discard expired addresses.
  When picking an address for a client include the IA ID in
  addition to the client ID to generally pick different addresses
  for different IAs.
  [ISC-Bugs #23138] [ISC-Bugs #27945] [ISC-Bugs #25586]
  [ISC-Bugs #27684]

- Remove unnecessary checks in the lease query code and clean up
  several compiler issues (some dereferences of NULL and treating
  an int as a boolean).
  [ISC-Bugs #26203]

- Fix the NA and PD allocation code to handle the case where a client
  provides a preference and the server doesn't have any addresses or
  prefixes available.  Previously the server ignored the request with
  this patch it replies with a NoAddrsAvail or NoPrefixAvail response.
  By default the code performs according to the errata of August 2010
  for RFC 3315 section 17.2.2; to enable the previous style see the
  section on RFC3315_PRE_ERRATA_2010_08 in includes/site.h.  This option
  may be removed in the future.
  Thanks to Jiri Popelka at Red Hat for the patch.
  [ISC-Bugs #22676]

- Fix up some issues found by static analysis.
  A potential memory leak and NULL dereference in omapi.
  The use of a boolean test instead of a bitwise test in dst.
  [ISC-Bugs #28941]

- Rotate the lease file when running in v6 mode.
  Thanks to Christoph Moench-Tegeder at Astaro for the
  report and the first version of the patch.
  [ISC-Bugs #24887]

- Correct code to calculate timing values in client to compare
  rebind value to infinity instead of renew value.
  Thanks to Chenda Huang from H3C Technologies Co., Limited
  for reporting this issue.
  [ISC-Bugs #29062]

- Fix some issues in the code for parsing and printing options.
  [ISC-Bugs #22625] - properly print options that have several fields
  followed by an array of something for example "fIa"
  [ISC-Bugs #27289] - properly parse options in declarations that have
  several fields followed by an array of something for example "fIa"
  [ISC-Bugs #27296] - properly determine if we parsed a 16 or 32 bit
  value in evaluate_numeric_expression (extract-int).
  [ISC-Bugs #27314] - properly parse a zero length option from
  a lease file.  Thanks to Marius Tomaschewski from SUSE for the report
  and prototype patch for this ticket as well as ticket 27289.

! Previously the server code was relaxed to allow packets with zero
  length client ids to be processed.  Under some situations use of
  zero length client ids can cause the server to go into an infinite
  loop.  As such ids are not valid according to RFC 2132 section 9.14
  the server no longer accepts them.  Client ids with a length of 1
  are also invalid but the server still accepts them in order to
  minimize disruption.  The restriction will likely be tightened in
  the future to disallow ids with a length of 1.
  Thanks to Markus Hietava of Codenomicon CROSS project for the
  finding this issue and CERT-FI for vulnerability coordination.
  [ISC-Bugs #29851]
  CVE: CVE-2012-3571

! When attempting to convert a DUID from a client id option
  into a hardware address handle unexpected client ids properly.
  Thanks to Markus Hietava of Codenomicon CROSS project for the
  finding this issue and CERT-FI for vulnerability coordination.
  [ISC-Bugs #29852]
  CVE: CVE-2012-3570

! A pair of memory leaks were found and fixed.  Thanks to
  Glen Eustace of Massey University, New Zealand for finding
  this issue.
  [ISC-Bugs #30024]
  CVE: CVE-2012-3954

- Existing legacy unit-tests have been migrated to Automated Test
  Framework (ATF). Several new tests have been developed. To enable
  unit-tests, please use --with-atf in configure script. A Developer's
  Guide has been added. To generate it, please use make devel in
  the doc directory. It is currently in early stages of development,
  but is expected to grow in the near future. [ISC-Bugs 25901]

! An issue with the use of lease times was found and fixed.  Making
  certain changes to the end time of an IPv6 lease could cause the
  server to abort.  Thanks to Glen Eustace of Massey University,
  New Zealand for finding this issue.
  [ISC-Bugs #30281]
  CVE: CVE-2012-3955

- Update the memory leakage debug code to work with v6.
  [ISC-Bugs #30297]

- Relax the requirements for deleting an A or AAAA record.
  Previously the DDNS removal code required both the A or AAAA
  record and the TXT record to exist.  This requirement could
  cause problems if something interrupted the removal leaving
  the TXT record alone.  This relaxation was codified in RFC 4703.
  [ISC-Bugs #30734]

- Modify the failover code to handle incorrect peer names
  better.  Previously the structure holding the name might
  have been freed inappropriately in some cases and not
  freed in other cases.
  [ISC-Bugs #30320]

- Add a configure option, enable-secs-byteorder, to deal with
  clients that do the byte ordering on the secs field incorrectly.
  This field should be in network byte order but some clients
  get it wrong.  When this option is enabled the server will examine
  the secs field and if it looks wrong (high byte non zero and low
  byte zero) swap the bytes.  The default is disabled.  This option
  is only useful when doing load balancing within failover.
  [ISC-Bugs #26108]

- Fix a set of issues that were discovered via a code inspection
  tool.  Thanks to Jiri Popelka and Tomas Hozza Red Hat for the logs
  and patches.
  [ISC-Bugs #23833]

- Parsing unquoted base64 strings improved. Parser now properly handles
  strings that contain reserved names. [ISC-Bugs #23048]

- Modify the nak_lease function to make some attempts to find a
  server-identifier option to use for the NAK.
  [ISC-Bugs #25689]

- The client now passes information about the options it requested
  from the server to the script code via environment variables.
  These variables are of the form requested_<option_name>=1 with
  the option name being the same as used in the new_* and old_*
  variables.
  [ISC-Bugs #29068]

- Add support for a simple check that the server id in a request message
  to a failover peer matches the server id of the server.  This support
  is enabled by editing the file includes/site.h and uncommenting the
  definition for SERVER_ID_CHECK.  The option has several restrictions
  and issues - please read the comment in the site.h file before
  enabling it.
  [ISC-Bugs #31463]

- Tidy up some compiler issues in the debug code.
  [ISC-Bugs #26460]

- Move the dhcpd.conf example file to dhcpd.conf.example to avoid
  overwriting the dhcpd.conf file when installing a new version of
  ISC DHCP.  The user will now need to manual copy and edit the
  dhcpd.conf file as desired.
  [ISC-Bugs #19337]

- Check the status value when trying to read from a connection to
  see if it may have been closed.  If it appears closed don't try
  to read from it again.  This avoids a potential busy-wait like
  loop when the peer names are mismatched.
  [ISC-Bugs #31231]

- Remove an unused variable to keep compilers happy.
  [ISC-Bugs #31983]

- Modify test makefiles to be more similar to standard makefiles
  and comment out a currently unused test.
  [ISC-Bugs #32089]

- Address static analysis warnings.
  [ISC-Bugs #33510] [ISC-Bugs #33511]

- Silence benign static analysis warnings.
  [ISC-Bugs #33428]

- Add check for 64-bit package for atf.
  [ISC-Bugs #32206]

- Use newer auto* tool packages and turn on RFC_3542 support on Mac OS.
  [ISC-Bugs #26303]

- Remove a variable when it isn't being used due to #ifdefs to avoid
  a compiler warning on Solaris using GCC.
  [ISC-Bugs #33032]

- Add a check for too much whitespace in a config or lease file.
  Thanks to Paolo Pellegrino for finding the issue and a suggestion
  for the patch.
  [ISC-Bugs #33351]

- Fix several problems with using OMAPI to manipulate class and subclass
  objects.
  [ISC-Bugs #27452]

- Added a sleep call after killing the old client to allow time
  for the sockets to be cleaned.  This should allow the -r option
  to work more consistently.
  [ISC-Bugs #18175]

- Missing files for ISC DHCP Developer's Guide are now included in
  the release tarballs. To generate this documentation, please use
  make devel command in doc directory. [ISC-Bugs #32767]

- Update client script for use with openwrt.
  [ISC-Bugs #29843]

- Fix the socket handling for DHCPv6 clients to allow multiple instances
  of a client on a single machine to work properly.  Previously only
  one client would receive the packets.  Thanks to Jiri Popelka at Red Hat
  for the bug report and a potential patch.
  [ISC-Bugs #34784]

- Added support for gentle shutdown after signal is received.
  [ISC-Bugs #32692] [ISC-Bugs 34945]

- Enhance the DHCPv6 server logging to include the addresses that are assigned
  to the clients.
  [ISC-Bugs #26377]

- Fix an operation in the DDNS code to be a bitwise instead of logical or.
  [ISC-Bugs #35138]


			Changes since 4.1.0 (new features)

- Failover port configuration can now be left to defaults (port 647) as
  described in the -12 revision of the Failover draft (and assigned by
  IANA).  Thanks in part to a patch from David Cantrell at Red Hat.

- If configured, dhclient may now transmit to an anycast MAC address,
  rather than using a broadcast address.  Thanks to a patch from David
  Cantrell at Red Hat.

- Added client support for setting interface MTU and metric, thanks to
  Roy "UberLord" Marples <roy@marples.name>.

- Added client -D option to specify DUID type to send.

- A new failover configuration parameter has been introduced for those
  environments where DHCP servers can be reasonably guaranteed to be
  "down" when the failover TCP socket is severed, "auto-partner-down".
  This parameter is not generally safe, and by default is disabled, so
  please carefully review the documentation of this parameter in the
  dhcpd.conf(5) manpage before determining to use it yourself.

- Added a configuration function, 'gethostname()', which calls the system
  function of the same name and presents the results as a data expression.
  This function can be used to incorporate the system level hostname of
  the system the DHCP software is operating on in responses or queries (such
  as including a failover partner's hostname in a dhcp message or binding
  scope, or having a DHCP client send any system hostname in the host-name or
  FQDN options by default).

- The dhcp-renewal-time and dhcp-rebinding-time options may now be configured
  for DHCPv4 operation and used independently of the dhcp-lease-time
  calculations.  Invalid renew and rebinding times (e.g., greater than the
  determined lease time) are omitted.

- Processing the DHCP to DNS server transactions in an asynchronous fashion,
  the DHCP server or client can now continue with its processing while
  awaiting replies from the DNS server.

- The 'hardware [ethernet|etc] ...;' parameter in host records has been
  extended to attempt to match DHCPv6 clients by the last octets of a
  DUID-LL or DUID-LLT provided by the client.

			Changes since 4.1.0 (bug fixes)

- Remove infinite loop in token_print_indent_concat().

- Validate the argument to the -p option.

- The notorious 'option <unknown> ... larger than buffer' log line,
  which is seen in some malformed DHCP client packets, was modified.
  It now logs the universe name, and does not log the length values
  (which are bogus corruption read from the packet anyway).  It also
  carries a hopefully more useful explanation.

- Suppress spurious warnings from configure about --datarootdir

- A bug was fixed that caused the server not to answer some valid Solicit
  and Request packets, if the dynamic range covering any requested addresses
  had been deleted from configuration.

- Update the code to deal with GCC 4.3.  This included two sets of changes.
  The first is to the configuration files to include the use of
  AC_USE_SYSTEM_EXTENSIONS.  The second is to deal with return values that
  were being ignored.

- The db-time-format option was documented in manpages.

- Using reserved leases no longer results in 'lease with binding state
  free not on its queue' error messages, thanks to a patch from Frode
  Nordahl.

- Fix a build error in dhcrelay, using older versions of gcc with
  dhcpv6 disabled.

- Two uninitialized stack structures are now memset to zero, thanks to a
  patch from David Cantrell at Red Hat.

- Fixed a cosmetic bug where pretty-printing valid domain-search options would
  result in an erroneous error log message ('garbage in format string').

- A bug in DLPI packet transmission (Solaris, HP/UX) that caused the server
  to stop receiving packets is fixed.  The same fix also means that the MAC
  address will no longer appear 'bogus' on DLPI-based systems.

- A bug in select handling was discovered where the results of one select()
  call were discarded, causing the server to process the next select() call
  and use more system calls than required.  This has been repaired - the
  sockets will be handled after the first return from select(), resulting in
  fewer system calls.

- The update-conflict-detection feature would leave an FQDN updated without
  a DHCID (still currently implemented as a TXT RR).  This would cause later
  expiration or release events to fail to remove the domain name.  The feature
  now also inserts the client's up to date DHCID record, so records may safely
  be removed at expiration or release time.  Thanks to a patch submitted by
  Christof Chen.

- Memory leak in the load_balance_mine() function is fixed.  This would
  leak ~20-30 octets per DHCPDISCOVER packet while failover was in use
  and in normal state.

- Various compilation fixes have been included for the memory related
  DEBUG #defines in includes/site.h.

- Fixed Linux client script 'unary operator expected' errors with DHCPv6.

- Fixed setting hostname in Linux hosts that require hostname argument
  to be double-quoted.  Also allow server-provided hostname to
  override hostnames 'localhost' and '(none)'.

- Fixed failover reconnection retry code to continue to retry to reconnect
  rather than restarting the listener.

- Compilation on Solaris with USE_SOCKETS defined in includes/site.h has
  been repaired.  Other USE_ overrides should work better.

- A check for the local flavor of IFNAMSIZ had a broken 'else' condition,
  that probably still resulted in the correct behaviour (but wouldn't use
  a larger defined value provided by the host OS).

- Fixed a bug where an OMAPI socket disconnection message would not result
  in scheduling a failover reconnection, if the link had not negotiated a
  failover connect yet (e.g.: connection refused, asynch socket connect()
  timeouts).

- A bug was fixed that caused the 'conflict-done' state to fail to be parsed
  in failover state records.

! A stack overflow vulnerability was fixed in dhclient that could allow
  remote attackers to execute arbitrary commands as root on the system,
  or simply terminate the client, by providing an over-long subnet-mask
  option.  CERT VU#410676 - CVE-2009-0692

- Fixed a bug where relay agent options would never be returned when
  processing a DHCPINFORM.

- Versions 3.0.x syntax with multiple name->code option definitions is now
  supported.  Note that, similarly to 3.0.x, for by-code lookups only the
  last option definition is used.

- Fixed a bug where a time difference of greater than 60 seconds between a
  failover pair could cause the primary to crash on contact with the
  secondary.  Thanks to a patch from Steinar Haug.

- Don't look for IPv6 interfaces on Linux when running in DHCPv4 mode.
  Thanks to patches from Matthew Newton and David Cantrell.

- Secondary servers in a failover pair will now perform ddns removals if
  they had performed ddns updates on a lease that is expiring, or was
  released through the primary.  As part of the same fix, stale binding scopes
  will now be removed if a change in identity of a lease's active client is
  detected, rather than simply if a lease is noticed to have expired (which it
  may have expired without a failover server noticing in some situations).

- A patch supplied by David Cantrell at RedHat was applied that detects
  invalid calling parameters given to the ns_name_ntop() function.
  Specifically, it detects if the caller passed a pointer and size pair
  that causes the pointer to integer-wrap past zero.

! Fixed a fenceposting bug when a client had two host records configured,
  one using 'uid' and the other using 'hardware ethernet'.  CVE-2009-1892

- Fixed the check in the dhcp_interface_signal_handler routine to verify
  the existence of the linked signal handler before calling it.

- Both host and subnet6 configuration groups are now included whether a
  fixed-address6 (DHCPv6) is in use or not.  Host scoped configuration takes
  precedence.  This fixes two bugs, one where host scoped configuration
  would not be included from a non-fixed-address6 host record, and the equal
  and opposite bug where subnet6 scoped configuration would not be used when
  over-riding values were not present in a matching fixed-address6 host
  configuration.

- ./configure now checks to ensure the intX_t and u_intX_t types are defined,
  correcting a compilation failure when using Sun's compiler.

- Modified the handling of a connection to avoid releasing the omapi io
  object for the connection while it is still in use.  One symptom from
  this error was a segfault when a failover secondary attempted to connect
  to the failover primary if their clocks were not synchronized.

- Clean up to allow compilation with gcc 2.95.4 on FreeBSD.  Remove an
  extra semi-colon from common/dns.c and moved setting a variable to NULL
  in server/dhcpv6.c to allow the compiler to decide that the variable
  was always properly set.

			Changes since 4.1.0b1

- A missing "else" in dhcrelay.c could have caused an interface not to
  be recognized.

			Changes since 4.1.0a2

- A cosmetic bug in DHCPDECLINE processing was fixed which caused all
  successful DHCPDECLINEs to be logged as "not found" rather than
  "abandoned".

- Added configuration file examples for DHCPv6.

- Some failover debugging #defines have been better defined and some
  high frequency messages moved to a deeper debugging symbol.

- The CLTT parameter in failover is now only updated by client activity,
  and not by failover binding updates (taking on the peer's CLTT).

- Failover BNDUPD messages are now discarded if they conflict with an
  update that has been transmitted, but not acknowledged.

- A bug cleaning up unknown-xxx temporary option definitions was fixed.

- Delayed-ack is now a compile-time option, compiled out by default.
  This feature is simply too experimental for right now, and causes
  some problems to some failover installations.  We will revisit this
  in future releases.

- The !inet_pton() call in res_mkupdrec was adjusted to '<= 0' as
  inet_pton returns either 1, 0, or -1.

- A dhclient-script for MacOS X has been included, which enables
  'dhclient -6' support.

- DDNS removal routines were updated so that the DHCID is not removed until
  the client has been deprived of all A and AAAA records (not only the last
  one of either of those).  This resolves a bug where dual stack clients
  would not be able to regain their names after either expiration event.

			Changes since 4.1.0a1

- Corrected list of failover state values in dhcpd man page.

- Fixed a bug that caused some request types to be logged incorrectly.

- Clients that sent a parameter request list containing the
  routers option before the subnet mask option were receiving
  only the latter.  Fixed.

- The server wasn't always sending the FQDN option when it should.

- A partner-down failover server no longer emits 'peer holds all free leases'
  if it is able to newly-allocate one of the peer's leases.

- Fixed a coredump when adding a class via OMAPI.

- Check whether files are zero length before trying to parse them.

- Ari Edelkind's PARANOIA patch has been included and may be compiled in
  via two ./configure parameters, --enable-paranoia and
  --enable-early-chroot.

- ./configure was extended to cover many optional build features, such
  as failover, server tracing, debugging, and the execute() command.

- There is now a default 1/4 of a second scheduled delay between delayed
  fsync()'s, it can be configured by the max-ack-delay configuration
  parameter.

- A bug was fixed where the length of a hostname was miscalculated, so that
  hosts were given odd-looking domain names ("foo.bar.ba.example.com").

- Shared network selection should be done from the innermost relay
  valid link-address field, rather than the outermost.

- Prefix pools are attached to shared network scopes.

- Merged IA_XX related structures.

- Add DHCPv6 files in configure.

- A memory leak when using omapi has been fixed.

- DHCPv6 vendor-class options (VSIO) are now only sent when they appear
  on the DHCPv6 ORO.  This resolves a bug where VSIO options were placed
  in IA_NA encapsulated options fields.

- Integrated client with stateless, temporary address and prefix delegation
  support.

- A double-dereference in dhclient transmission of DHCPDECLINEs was
  repaired.

- Fix handling of format code 'Z'.

- Support "-1" argument in DHCPv6.

- Merge DHCPv6-only "dhcrelay6" into general-purpose "dhcrelay" (use
  "-6" option to select DHCPv6 mode).

- Fix handling of -A and -a flags in dhcrelay; it was failing to expand
  packet size as needed to add relay agent options.

- A bug in subnet6 parsing where options contained in subnet6 clauses would
  not be applied to clients addressed within that network was repaired.

- When configuring a "subnet {}" or "subnet6 {}" without an explicit
  shared-network enclosing it, the DHCP software would synthesize a
  shared-network to contain the subnet.  However, all configuration
  parameters within the subnet more intuitively belong "to any client
  on that interface", or rather the synthesized shared-network.  So,
  when a shared-network is synthesized, it is used to contain the
  configuration present inside the subnet {} clause.  This means that
  the configuration will be valid for all clients on that network, not
  just those addressed out of the stated subnet.  If you intended the
  opposite, the workaround is to explicitly configure an empty
  shared-network.

- A bug was fixed where Information-Request processing was not sourcing
  configured option values.

- A warning was added since the DHCPv6 processing software does not yet
  support class statements.

- Compilation warnings on GCC 4.3 relating to bootp source address
  selection were repaired.

- The v6 BSD socket method was updated to use a single UDP BSD socket
  no matter how many interfaces are involved, differentiating the
  interfaces the packets were received on by the interface index supplied
  by the OS.

- The relay agent no longer listens to the All DHCP Servers Multicast
  address.

- A bug was fixed in data_string_sprintfa() where va_start was only called
  once for two invocations of vsprintf() variants.

- ERO (RFC 4994) server support.

- Basic and partial DHCPv6 leasequery support.

- Reliable DHCPv6 release (previous behavior, send release and exit, is
  still available with dhclient -6 -1 -r).

			Changes since 4.0.0 (new features)

- Added DHCPv6 rapid commit support.

- Added explicit parser support for zero-length DHCP options, such as
  rapid-commit, via format code 'Z'.

- It's now possible to update the "ends" field of a lease with OMAPI.
  This is useful if you want not only to release a lease, but also make
  it available for reuse right away.  Hat tip to Christof Chen.

- Fixed definition of the iaaddr hash functions to use the correct
  functions when referencing and dereferencing memory.

- Some definitions not in phase with the IANA registry were updated.

- Allocated interface IDs are better controlled ('u' bit set to zero,
  reserved IDs avoided).

- Unicast options are taken into account only for RENEWs.

- NoAddrsAvail answers to SOLICITs are always ADVERTISEs even when a SOLICIT
  carries a rapid-commit option.

- Return in place of raise an impossible condition when one tries to release
  an empty active lease.

- Timer granularity is now 1/100s in the DHCPv6 client.

- The dhclient-script was updated to create a host route for the default
  gateway if the supplied subnet mask for an IPv4 address was a /32.  This
  allows the client to work in 'captive' network environments, where the
  operator does not want clients to crosstalk directly.

- MINUS tokens should be parsable again.

- Multiple (up to "delayed-ack x;" maximum) DHCPv4 packets are now queued and
  released in bursts after single fsync() events when the upper limit is
  reached or if the receiving sockets go dry.  The practical upshot is
  that fsync-coupled server performance is now multiplicitively increased.
  The default delayed ack limit is 28.  Thanks entirely to a patch from
  Christof Chen.

			Changes since 4.0.0 (bug fixes)

- DHCP now builds on AIX.

- Exit with warning when DHCPv6-specific statements are used in the
  config file but -6 is not specified.

- Fixed "--version" flag in dhcrelay

- The 'min-secs' configuration parameter's log message has been updated to
  be more helpful.

- The warning logged when an address range doesn't fit in the subnets
  they were declared has been updated to be more helpful and identify the
  typo in configuration that created the spanning addresses.

- A bug in failover pool rebalancing that caused POOLREQ message ping-pongs
  was repaired.

- A flaw in failover pool rebalancing that could cause POOLREQ messages to
  be sent outside of the min-balance/max-balance scheduled intervals has
  been repaired.

- A cosmetic bug during potential-conflict recovery that caused the peer's
  'conflict-done' state message to be logged as 'unknown-state' has been
  repaired.  It is now logged correctly.

- A bug was fixed where the 'giaddr' may be used to find the client's subnet
  rather than its own 'ciaddr'.

- A log message was introduced to clarify the situation where a failover
  'address' parameter (the server's local address) did not resolve to an
  IPv4 address.

- The minimum site code value was set to 224 in 3.1.0 to track RFC3942.  This
  broke a lot of legacy site local configurations.  The new code in place will
  track site local space minimum option codes and logs a warning to encourage
  updates and exploration of site local code migration problems.  Option
  codes less than 128 in site local spaces remain inaccessible.

- A possible relay agent option bug was repaired where random server
  initialization state may have been used to signal the relay agent
  information options sub-option code for the 'END' of the option space.

- Fixes to allow code to compile and run on Solaris 9.

- Fixes to allow code to compile on Mac OS X Leopard (10.5).

- When server is configured with options that it overrides, a warning is
  issued when the configuration file is read, rather than at the time the
  option is overridden. This was important, because the warning was given
  every time the option was overridden, which could create a lot of
  unnecessary logging.

- Fixed a compilation problems on platforms that define a value for FDDI,
  which conflicts with a dhcp configuration syntax token by the same name.

- When a failover server suspects it has encountered a peer running a
  version 3.0.x failover server, a warning that the failover wire protocol
  is incompatible is printed.

- The failover server no longer issues a floating point error if it encounters
  a previously undefined option code.

- Fix startup error messages to report a missing "subnet6 declaration", rather
  than a missing "subnet declaration", when running as a DHCPv6 server.

- DHCPv6 client timestamp in DUID was based on the year 1970 rather
  than the year 2000.

- Warn when attempting to use a hardware parameter in DHCPv6.

- DHCPv6 released resources are now marked as released by the client.

- 'Soft' bindings have no more side-effects.

			Changes since 4.0.0b3

- The reverse dns name for PTR updates on IPv6 addresses has been fixed to
  use ip6.arpa. rather than default to in-addr.arpa and require user
  configuration.

- dhc6_lease_destroy() and dhc6_ia_destroy() now set lease and IA pointers
  to NULL after freeing, to prevent subsequent accesses to freed memory.

- The DHCPv6 server would not send the preference option unless the
  client requested it, via the ORO. This has been fixed, so the DHCPv6
  server will always send the preference value if it is configured.

- When addresses were passed as hints to the server in an IA, they were
  incorrectly handled, sometimes being treated as an error. Now the
  server will treat these as hints and ignore them if it cannot supply
  a requested address.

- If the client had multiple addresses, and one expired (was not renewed
  by the server), the client would continue to attempt to renew the same
  old address over and over.  Now, the client will omit any expired
  addresses from future Confirm, Renew, or Rebind messages.

- dhclient -6 will now select renew/rebind timers based upon the longest
  address expiration time rather than the shortest expiration time, in
  order to avoid cascading renewals in the event a server elects not to
  extend one of multiple IAADDR leases.

- The server now limits clients that request multiple addresses to one
  address per IA by default, which can be adjusted through the
  "limit-addrs-per-ia" configuration option.

- The DHCPv6 client now issues fresh transaction IDs on Renew and Rebind
  message exchanges, rather than using the most recent ID.

- The DHCPv6 server now replies to Information-Request messages.

- A bug was fixed in the dhclient-script for BSDs to correctly carry error
  codes through some conditions.

- The parsing of some options in the dhclient lease file, in particular
  the success DHCPv6 status-code, was fixed.

- A bug was fixed that caused the DHCPv6 ORO option to be corrupted with
  seemingly random values.

- A reference overleak in DHCPv6 shared network processing was repaired.

- ./configure now autodetects local database locations rather than trying
  to put dhcpd.leases and dhclient.leases in /usr/local/var/db, which no
  one ever has.

- Regression fix for bug where server advertised a IPv6 address in
  response to a SOLICIT but would not return the address in response
  to a REQUEST.

- A bug was fixed where the DHCPv6 server puts the NoAddrsAvail status
  code in the IA_NA was fixed.  The status code now appears in the root
  level.

			Changes since 4.0.0b2

- Clarified error message when lease limit exceeded

- Relative time may now be used as a qualifier for 'allow' and 'deny' access
  control lists.  These directives may be used to assist in re-addressing
  address pools without having to constantly reconfigure the server.  Please
  see 'man dhcpd.conf' for more information on allow/deny 'after time' syntax.
  Thanks to a patch from Christof Chen.

- The server will now include multiple IA_NA's and multiple IAADDRs within
  them, if advertised by the client.  It still only seeks to allocate one
  new address.

			Changes since 4.0.0b1

- Use different paths for PID and lease files when running in DHCPv4
  or DHCPv6 mode, so that servers for both protocols can be run
  simultaneously on a single interface.

- Fixed a buffer overflow error which could have allowed a denial
  of service under unusual server configurations

- Eliminated a spurious error message from the client

- A number of bugs with the internal handling of lease state on the
  server have been fixed. Some of these could cause server crashes.

- The peer_wants_leases() changes pulled up from 3.1.0 were corrected,
  'never used' leases will no longer consistently shift between servers
  on every pool rebalance run.

- sendmsg()/recvmsg() control buffers are now declared in such a way to
  ensure they are correctly aligned on all (esp. 64-bit) architectures.

- The client leasing subsystem was streamlined and corrected to account
  more closely for changes in client link attachment selection.

			Changes since 4.0.0a3

- The DHCP server no longer requires a "ddns-update-style" statement,
  and now defaults to "none", which means DNS updates are disabled.

- Log messages when failover peer names mismatch have been improved to
  point out the problem.

- Bug where server advertised a IPv6 address in response to a SOLICIT
  but would not return the address in response to a REQUEST. Thanks to
  Dennis Kou for finding the bug.

- Fixed an error causing the server to lock up on lease expiration,
  reported independently by Jothilingam Vasu and Dennis Kou.

- Fixed a ./configure bug where compile tests were failing due to
  "-Werror" (unused variable) rather than the actual test failure.  Lead
  to inconsistent and unworkable auto-configurations.

- Compilation with DLPI and -Werror has been repaired.

- Error in decoding IA_NA option if multiple interfaces are present
  fixed by Marcus Goller.

- DHCPv6 server Confirm message processing has been enhanced - it no
  longer replies only to clients with host {} records, it now replies
  as directed in RFC3315 section 18.2.2 - that is, to all clients
  regardless of the existence of bindings.

- A core dump during expired lease cleanup has been repaired.

- DDNS updates state information are now stored in 'binding scopes' that
  follow the leases through their lifecycles.  This enables DDNS teardowns
  on leases that are assigned and expired inbetween a server restart (the
  state is recovered from dhcpd.leases).  Arbitrary user-specified binding
  scopes ('set var = "value";') are not yet supported.

- Additional compilation problems on HP/UX have been repaired.

			Changes since 4.0.0a2

- Fix for startup where there are no IPv4 addresses on an interface.
  Thanks to Marcus Goller for reporting the bug.

- Fixed file descriptor leak on listen failure. Thanks to Tom Clark.

- Bug in server configuration parser caused server to get stuck on
  startup for certain bad pool declarations. Thanks to Guillaume
  Knispel for the bug report and fix.

- Code cleaned to remove warnings reported by "gcc -Wall".

- DHCPv6 is now the default. You can disable DHCPv6 support using the
  "--disable-dhcpv6" flag when you run the configure script.

- An internal database inconsistency bug was repaired where the server
  would segfault if a client attempted to renew a lease that had been
  loaded from persistent storage.

- 'request' and 'also request' syntaxes have been added to accommodate
  the DHCPv6 client configuration.  'send dhcp6.oro' is no longer
  necessary.

- Bug fixed where configuration file parsing did not work with
  zero-length options; this made it impossible to set the
  rapid-commit option.

- Bogus messages about host records with IPv4 fixed-addresses being of
  non-128-bits in length were removed.

			Changes since 4.0.0a1

- Bug in octal parsing fixed. Thanks to Bernd Fuhrmann for the report
  and fix.

- Autoconf now supplies proper flags for Solaris DHCPv6 builds.

- Fix for parsing error on some IPv6 addresses.

- Invalid CIDR representation for IPv6 subnets or ranges now checked
  for when loading configuration.

- Compilation on HP/UX has been repaired.  The changes should generally
  apply to any architecture that supplies SIOCGLIFCONF but does not
  use 'struct lifconf' structures to pass values.

- Two new operators, ~= and ~~, have been integrated to implement
  boolean matches by regular expression (such as may be used in
  class matching statements).  Thanks to a patch by Alexandr S.
  Agranovsky, which underwent slight modification.

- Fix for icmp packets on 64-bit systems (bug introduced in 4.0).

- A bug was fixed in interface discovery wherein an error identifying
  a server-configured interface with no IPv4 addresses would SEGV.

- Fixed a bug in which write_lease() might report a failure incorrectly

- Added support for DHCPv6 Release messages

- Added -x option to dhclient, which triggers dhclient processes
  to exit gracefully without releasing leases first

- All binaries (client, server, relay) now change directories
  to / before going into daemon mode, so as not to hold $CWD open

- Fixed a bug parsing DHCPv6 client-id's in host-identifier statements

- Fixed a bug with the 'ddns-updates' boolean server configuration
  parameter, which caused the server to fail.

			Changes since 4.0.0-20070413

- Old (expired) leases are now cleaned.

- IPv6 subnets now have support for arbitrary allocation ranges via
  a new 'range6' configuration directive.

- An obviated option code hash lookup to find D6O_CLIENTID was removed.

- Corrected some situations where variables might be used without being
  initialized.

- Silenced several other compiler warnings.

- Include the more standard sys/uio.h rather than rely upon other
  header files to include it (fixes a BSD 4.2 compile failure).

- Duplicate dhclient-script updates for DHCPv6 to all provided scripts.

- DHCPv4 I/O methods that failed to sense hardware address were corrected.

- DHCPv4 is now the default (as documented) rather than DHCPv6.  The default
  was set to DHCPv6 to facilitate ease early development, and forgotten.

- Corrected a segmentation violation in DHCPv4 socket processing.

- dhclient will now fork() into the background once it binds to an
  IPv6 address, or immediately if the -n flag is supplied.

- -q is now the default behaviour on dhclient, with -d or -v enabling
  non-quiet (stderr logging) mode.

- Fix documentation of the domain-search atom (quoted, with commas).

- Document DHCPv6 options presently in the default table.

- Replaced ./configure shellscripting with GNU Autoconf.

		     Changes since 3.1.0 (NEW FEATURES)

- DHCPv6 Client and Server protocol support.  Use '-6' to run the daemons
  as v6-only.  Use '-4' to run the daemons as v4-only (default.  There is
  no support currently for both.

- Server support for multiple IA_NA options, containing at most one
  IAADDR option.

- Client support for one IA_NA option, containing any number of IAADDR
  options.

- Server support for the DHCPv6 Information-request message.

- Inappropriate unicast DHCPv6 messages sent to the server are now
  discarded, and this has rearchitected the IO system slightly.

- The DHCPv6 server DUID defaults to type 1, is persistently stored in
  the leases database, and can be over-ridden (either completely, or by
  specifying type 1 or type 2).

- The server only uses Rapid-Commit if it has been configured with the
  Rapid-Commit option and the client requests it.

- DDNS support. We now update AAAA records in the same place we would
  update A records, if we have an IPv6 address. We also generate IP6.ARPA
  style names for PTR records if we're dealing with an IPv6 address.  Both
  A and AAAA updates are done using the same 'fqdn.' virtual option space
  (although the DHCPv4 FQDN and DHCPv6 FQDN options are formatted
  differently, they both use the same code here).

- The Linux dhclient-script attempts to set and remove assigned addresses,
  and to configure /etc/resolv.conf from nameserver and domain name
  configurations.  It can be extended to configure other parameters.

- Initial DHCPv6 lease support.

- The IO system now tracks all local IP addresses, so that the DHCP
  applications (particularly the dhcrelay) can discern between what frames
  were transmitted to it, and what frames are being carried through it which
  it should not intercept.

			Changes since 3.1.0 (Maintenance)

- A bug was repaired where MAC Address Affinity for virgin leases always
  mapped to the primary.  Virgin leases now have an interleaved preference
  between primary and secondary.

- A bug was repaired where MAC Address Affinity for clients with no client
  identifier was sometimes mishashed to the peer.  Load balancing during
  runtime and pool rebalancing were opposing.

- An assertion in lease counting relating to reserved leases was repaired.

- The subnet-mask option inclusion now conforms with RFC2132 section 3.3;
  it will only appear prior to the routers option if it is present on the
  Parameter-Request-List.  The subnet-mask option will also only be
  included by default (if it is not on the PRL) in response to DISCOVER
  or REQUEST messages.

- The FQDN option is only supplied if the client supplied an FQDN option or
  if the FQDN option was explicitly requested on the PRL.

- Dynamic BOOTP leases are now load balanced in failover.

			Changes since 3.1.0rc1

- The parse warning that 'deny dynamic bootp;' must be configured for
  failover protected subnets was removed.

			Changes since 3.1.0b2

- Failover rebalance events no longer play ping pong with round errors
  (moving leases between free and back to backup where there are an
  odd number of leases).

- The 'pool' log line has been split into two messages, one before the
  rebalance run, and one after.

- Any queued BNDACKs are transmitted before transmitting new BNDUPDs.
  This enforces the correct sequence of events for the remote server
  processing these messages.

			Changes since 3.1.0b1

- Fixed a bug that caused OMAPI clients to freeze when opening lease
  objects.

- A new server config option "fqdn-reply" specifies whether the server
  should send out option 81 (FQDN).  Defaults to "on".  If set to "off",
  the FQDN option is not sent, even if the client requested it.  This is
  needed because some clients misbehave otherwise.  Thanks to Christof Chen
  at Allianz.

- Allow trace output files (-tf option) to be overwritten, rather than
  crashing dhcpd if the file already exists

- A bug was fixed that caused dhcpd to segfault if a pool was declared
  outside the scope of a subnet in dhcpd.conf.

- Some uninitialized values were repaired in dhcpleasequery.c that
  caused the server to abort.

- A new server config option, 'do-reverse-updates', has been added
  which causes the server to abstain from performing updates on PTR
  records.  Thanks to a patch from Christof Chen at Allianz.

- A bug was repaired in subencapsulation support, where spaces separated
  by empty spaces would not get included.

- A bug in dhclient was repaired which caused it to send parameter request
  lists of 55 bytes in length no matter how long the declared PRL was.

- 'dhcp.c(3953): non-null pointer' has been repaired.  This fixes a flaw
  wherein the DHCPv4 server may ignore a configured server-identifier.

- A flaw in failover startup sequences was repaired that sometimes left
  the primary DHCP server's pool rebalance schedules unscheduled.

- Corrected a flaw that broke encapsulated spaces included due to presence
  on the parameter request list.

			Changes since 3.1.0a3

- Some spelling fixes.

			Changes since 3.1.0a2

- A bug was fixed where attempting to permit leasequeries results in a
  fatal internal error, "Unable to find server option 49".

- A bug was fixed in dhclient rendering the textual output form of the
  domain-search option syntax.

			Changes since 3.1.0a1

- A bug in the FQDN universe that added FQDN codes to the NWIP universe's
  hash table was repaired.

- The servers now try harder to transmit pending binding updates when
  entering normal state.

- UPDREQ/UPDREQALL handling was optimized - it no longer dequeues and
  requeues all pending updates.  This should reduce the number of spurious
  'xid mismatch' log messages.

- An option definition referencing leak was fixed, which resulted in early
  termination of dhclient upon the renewal event.

- Some default hash table sizes were tweaked, some upwards, some downwards.
  3.1.0a1's tables resulted in a reduction in default server memory use.
  The new selected values provide more of a zero sum (increasing the size
  of tables likely to be populated, decreasing the size of tables unlikely).

- Lease structures appear in three separate hashes: by IP address, by UID,
  and by hardware address.  One type of table was used for all three, and
  improvements to IP address hashing were applied to all three (so UID and
  hardware addresses were treated like 4-byte integers).  There are now two
  types of tables, and the uid/hw hashes use functions more appropriate
  to their needs.

- The max-lease-misbalance percentage no longer causes scheduled rebalance
  runs to be skipped: it still governs the schedule, but every scheduled
  run will attempt balance.

- A segfault bug in recursive encapsulation support has been corrected.

			Changes since 3.0 (New Features)

- A workaround for certain STSN servers that send a mangled domain-name
  option was introduced for dhclient.  The client will now accept corrupted
  server responses, if they contain a valid DHCP_MESSAGE_TYPE (OFFER, ACK,
  or NAK).  The server will continue to not accept corrupt client packets.

- Support for 'reserved' (pseudo-static) and BOOTP leases via failover
  was introduced.

- Support for adding, removing, and managing class and subclass statements
  via OMAPI.

- The failover implementation was updated to comply with revision 12 of
  the protocol draft.

- 'make install' now creates the initial zero-length dhcpd.leases file if
  one does not already exist on the system.

- RFC3942 compliance, site-local option spaces start at 224 now, not 128.

- The Load Balance Algorithm was misimplemented.  The current implementation
  matches RFC 3074.

- lcase() and ucase() configuration expressions have been added which adjust
  their arguments from upper to lower and lower to upper cases respectively.
  Thanks to a patch from Albert Herranz.

- The dhclient 'reject ...;' statement, which rejects leases given by named
  server-identifiers, now permits address ranges to be specified in CIDR
  notation.  Thanks to a patch from David Boyce.

- The subnet-mask option is now supplied by default, but at lowest
  priority.  This helps a small minority of clients that provide parameter
  request lists, but do not list the subnet-mask option because they were
  designed to interoperate with a server that behaves in this manner.

- The FQDN option is similarly supplied even if it does not appear on the
  parameter request list, but not to the exclusion of options that do
  appear at the parameter request list.  Up until now it had ultimate
  priority over the client's parameter request list.

- Varying option space code and length bit widths (8/16/32) are now
  supported.  This is a milestone in achieving RFC 3925 "VIVSO" and
  DHCPv6 support.

- A new common (server or client) option, 'db-time-format local;', has
  been added which prints the local time in /var/db/dhcpd.leases rather
  than UTC.  Thanks to a patch from Ken Lalonde.

- Some patches to improve DHCP Server startup speed from Andrew Matheson
  have been incorporated.

- Failover pairs now implement 'MAC Affinity' on leases moving from the
  active to free states.  Leases that belonged to the failover secondary
  are moved to BACKUP state rather than FREE upon exiting EXPIRED state.
  If lease rebalancing must move leases, it tries first to move leases
  that belong to the peer in need.

- The server no longer sends POOLREQ messages unless the pool is severely
  misbalanced in the peer's favor (see 'man dhcpd.conf' for more details).

- Pool rebalance events no longer happen upon successfully allocating a
  lease.  Instead, they happen on a schedule.  See 'man dhcpd.conf' for the
  min-balance and max-balance statements for more information.

- The DHCP Relay Agent Information Option / Link Selection Sub-Option
  is now supported.  (See RFC3527 for details).

- A new DDNS related server option, update-conflict-detection, has been
  added.  If this option is enabled, dhcpd will perform normal DHCID
  conflict resolution (the default).  If this option is disabled, it will
  instead trust the assigned name implicitly (removing any other bindings
  on that name).  This option has not been made available in dhclient.

- In those cases where the DHCP software manufactures an IP header (to
  transmit via bpf, lpf, etc), the IP TTL the software selects has been
  increased from 16 to 128.  This is intended to match Microsoft Windows
  DHCP Client behaviour, to increase compatibility.

- 'ignore client-updates;' now has behaviour that is different from
  'deny client-updates;'.  The client's request is not truly ignored,
  rather it is encouraged.  Should this value be configured, the server
  updates DNS as though client-updates were set to 'deny'.  That is, it
  enters into DNS whatever it is configured to do already, provided it is
  configured to.  Then it sends a response to the client that lets the
  client believe it is performing client updates (which it will), probably
  for a different name.  In essence, this lets the client do as it will,
  ignoring this aspect of their request.

- Support for compressed 'domain name list' style DHCP option contents, and
  in particular the domain search option (#119) was added.

- The DHCP LEASEQUERY protocol as defined in RFC4388 is now implemented.
  LEASEQUERY lets you query the DHCP server for information about a lease,
  using either an IP address, MAC address, or client identifier.  Thanks
  to a patch from Justin Haddad.

- DHCPD is now RFC2131 section 4.1 compliant (broadcast to all-ones ip and
  ethernet mac address) on the SCO platform specifically without any strange
  ifconfig hacks.  Many thanks go to the Kroger Co. for donating the
  hardware and funding the development.

- A new common configuration executable statement, execute(), has been
  added.  This permits dhcpd or dhclient to execute a named external
  program with command line arguments specified from other configuration
  language.  Thanks to a patch written by Mattias Ronnblom, gotten to us
  via Robin Breathe.

- A new dhcp server option 'adaptive-lease-time-threshold' has been added
  which causes the server to substantially reduce lease-times if there are
  few (configured percentage) remaining leases.  Thanks to a patch submitted
  from Christof Chen.

- Encapsulated option spaces within encapsulated option spaces is now
  formally supported.

			Changes since 3.0.6rc1

- supersede_lease() now requeues leases in their respective hardware
  address hash bucket.  This mirrors client identifier behaviour.

			Changes since 3.0.5

- Assorted fixes for broken network devices:  Packet length is now
  determined from the IP header length field to finally calculate the
  UDP payload length, because some NIC drivers return more data than
  they actually received.

- UDP packets are now stored in aligned data structures.

- A logic error in omapi interface code was repaired that might result in
  incorrectly indicating 'up' state when any flags were set, rather than
  specifically the INTERFACE_REQUESTED flag.  Thanks to a patch from
  Jochen Voss which got to us via Andrew Pollock at Debian.

- A reference leak on binding scopes set by ddns updates was repaired.

- A memory leak in the minires_nsendsigned() function call was repaired.
  Effectively, this leaked ~176 bytes per DDNS update.

- In the case where an "L2" DHCP Relay Agent (one that does not set giaddr)
  was directly attached to the same broadcast domain as the DHCP server,
  the RFC3046 relay agent information option was not being returned to the
  relay in the server's replies.  This was fixed; the dhcp server no longer
  requires the giaddr to reply with relay agent information.  Note that
  this also improves compatibility with L2 devices that "intercept" DHCP
  packets and expect relay agent information even in unicast (renewal)
  replies.  Thanks to a patch from Pekka Silvonen.

- A bug was fixed where the BOOTP header 'sname' field had a value, the
  copy written to persistent storage was actually the contents of the
  'file' field.

- A bug was fixed where the nwip virtual option space was referencing
  the fqdn option's virtual option space's option cache.

- Timestamp parsing errors that indicated missing "minutes" fields rather
  than the actually missing "seconds" fields have been repaired thanks to
  a patch from Kevin Steves.

- A grammar error in the dhclient.8 manpage was repaired thanks to a patch
  from Chris Wagner.

- Several spelling typos were repaired, and some cross-references to other
  relevant documents were included in the manpages, thanks to a patch
  by Andrew Pollock which got to us via Tomas Pospisek.

- Some bugs were fixed in the 'emergency relay agent options hologram'
  which is used to retain relay agent option contents from when the
  client was in INIT or REBIND states.  This should solve problems where
  relay agent options were not echoed from the server, even when giaddr
  was set.

- dhclient now closes its descriptor to dhclient.leases prior to executing
  dhclient-script.  Thanks to a patch from Tomas Pospisek.

- The server's "by client-id" and "by hardware address" hash table lists
  are now sorted according to the preference to re-allocate that lease to
  returning clients.  This should eliminate pool starvation problems
  arising when "INIT" clients were given new leases rather than presently
  active ones.

			Changes since 3.0.5rc1

- A bug was repaired in fixes to the dhclient, which sought to run the
  dhclient-script with the 'EXPIRE' state should it receive a NAK in
  response to a REQUEST.  The client now iterates the PREINIT state
  after the EXPIRE state, so that interfaces that might be configured
  'down' can be brought back 'up' and initialized.

- DHCPINFORM handling for clients that properly set ciaddr and come to the
  server via a relay aget has been repaired.

			Changes since 3.0.4

- A warning that host statements declared within subnet or shared-network
  scopes are actually global has been added.

- The default minimum lease time (if min-lease-time was not specified)
  was raised from 0 to 300.  0 is not thought to be sensible, and is
  known to be damaging.

- Added additional fatal error sanity checks surrounding lease binding
  state count calculations (free/active counts used for failover pool
  balancing).

- Some time value size fixes in 3.0.4 brought on from FreeBSD /usr/ports were
  misapplied to server values rather than client values.  The server no longer
  advertises 8-byte lease-time options when on 64-bit platforms.

- A bug where leases not in ACTIVE state would get billed to billed classes
  (classes with lease limitations) was fixed.  Non-active leases OFFERed
  to clients are no longer billed (but billing is checked before offering).

- The dhcpd.conf.5 manpage was updated in regard to the ddns-domainname
  configuration option - the default configuration and results should be
  more clear now.

- If the dhclient were to receive a DHCPNAK while it was in the RENEW
  state (and consequently, had an active, 'bound' address and related
  configuration options), it would fail to 'tear down' this information
  before proceeding into INIT state.  dhclient now iterates the dhclient-
  script with the 'EXPIRE' action to cause these teardowns prior to entering
  INIT state.  Thanks to a patch from Chris Zimmerman.

- The omapi.1 manpage had some formatting errors repaired thanks to a patch
  from Yoshihiko Sarumaru.

- A few lines of code that were failover-specific were moved within
  #if defined() clauses so that compilation without failover could be
  made possible.

- The log message emitted when the 'leased-address' value was not available
  in dhcpd.conf "executable statements" has been updated to be more helpful.
  Manpage information for this value has also been updated.

- Abandoned or dissociated (err condition) leases now remove any related
  dynamic dns bindings.  Thanks to a patch from Patrick Schoo.

- Attempting to write a new lease file to replace a corrupt (due to
  encountering non-retryable errors during writing) lease file should
  no longer result in an infinite recursion.

- Host declaration hardware addresses and client identifiers may only be
  configured once.  dhcpd will now fail to load config files that specify
  multiple identifiers (previous versions would silently over-ride the
  value with the later configured value).

- Several option codes that have been allocated since our last release
  have been named and documented.

- Option names of the form "unknown-123" have been removed from the in-
  memory hash tables.  In order to support options of these names that
  may appear in dhclient.leases or similar in previous versions, the
  parser will now find the new option code definition, or mock up a
  generic option code definition.  This should result in a smooth
  transition from one name to the other, as the new name is used to
  write new output.

			Changes since 3.0.4rc1

- The dhcp-options.5 manpage was updated to correct indentation errors
  thanks to a patch from Jean Delvare.

			Changes since 3.0.4b3

- Some manual pages were clarified pursuant to discussion on the dhcp-server
  mailing list.

			Changes since 3.0.4b2

- Null-termination sensing for certain clients that unfortunately require
  it in DHCPINFORM processing was repaired.

- The host-name option and a few others were moved from "X" format to "t"
  format to be compatible with new NULL handling functions.

- DHCPINFORM processing is a little more careful about return addressing
  its responses, or if responding via a relay.  The INFORM related
  messages also log the 'effective client ip address' rather than the
  client's supplied ciaddr (since some clients produce null ciaddrs).

- The server was inappropriately sending leases to the RESET state in the
  event that multiple active leases were found to match a singly-identified
  client.  This was changed to RELEASED (by accepting a different, ACTIVE
  binding, the client is implicitly releasing its lease).  This repairs a
  bug wherein secondary servers in failover pairs detecting this condition
  move leases to RESET, and primaries refuse to accept that state
  transition (properly).

- The memset-after-dmalloc() changes made in 3.0.4b1 have been backed out.

			Changes since 3.0.4b1

- Command line parsing in omshell was repaired - it no longer closes
  STDIN after reading one line.

- The resolver library no longer closes the /etc/resolv.conf file
  descriptor it opened twice.

- Changes to trailing NULL removal in 't' option-atoms has been rethought,
  it now includes 'd' (domain name) types, and tries hard not to rewind an
  option beyond the start of the text field it is un-terminating.

			Changes since 3.0.3

- A DDNS update handling function was misusing the DNS error codes, rather
  than the internal generic result enumeration.  The result is a confusing
  syslog line, logging the wrong condition.

- The DHCP Server was not checking pool balance in the case where it brought
  a non-ACTIVE lease out of storage for a client that was returning to use
  a lease it once had long ago, and had since expired.

- Failover peers no longer bother to look for free leases to allocate when
  they already found the client's ACTIVE lease.  DISCOVERs are load balanced
  whether freely-allocated or not, unless the server doubts the peer has
  leases to allocate.

- Fixed a bug in dhcrelay agent addition code that suppressed trailing
  PAD options - it was suppressing only one trailing PAD option, rather
  than the entire block of them.

! Fixed some unlikely overlapping-region memcpy() bugs in dhcrelay agent
  option addition and stripping code.  Added a few sanity checks.  Although
  highly improbable, due to requiring the reception of a DHCP datagram well
  in excess of all known to be used physical MTU limitations, it is possible
  this may have been used in a stack overflow security vulnerability.  Thanks
  to a patch from infamous42md.

! Added some sanity checks to OMAPI connection/authentication code.
  Although highly improbable, due to having to deliver in excess of 2^32
  bytes of data via the OMAPI channel, not to mention requiring dhcpd to
  be able to malloc() a memory region 2^32 bytes in size, it was possible
  this might have resulted in a heap overflow security vulnerability.
  Thanks to a patch from infamous42md.

- dmalloc() memset()'s the non-debug (data) portion of the allocated
  memory to zero.  Code that memset()'s the result returned by dmalloc() to
  zero is redundant.  These redundancies were removed.

- Some type declaration corrections to u_int16_t were made in common/tr.c
  (Token Ring support) thanks to a patch from Jason Vas Dias at Red Hat.

- A failover bug that was allowing leases that EXPIRED or were RELEASED
  where tsfp and tstp are identical timestamps to languish in these
  transitional states has been repaired.  As a side effect, lease
  databases should be kept more consistent overall, not just for these
  transitional states.

- If the lease db is deleted out from under the daemon, and it moves to rewrite
  the db, it will go ahead with the operation and move the new db into place
  once it detects the old db does not exist.

- dhclient now ignores IRDA, SIT, and IEEE1394 network interfaces, as it
  is either nonsensical or (in the case of IEEE1394) is not known to support
  these interfaces.  Thanks to Marius Gedminas and Andrew Pollock of Debian.

- Some previously undocumented reasons for dhclient-script invoking has
  been documented in the dhclient-script.8 manpage.

- Failover potential expiry calculations (TSTP) have been corrected.  Results
  should be substantially more consistent, and proper given the constraints.

- Adjusted lease state validation checks in potential-conflict, to
  account for possible clock skew similarly to normal state, and several
  previously illegal transitions were made legal (ex: active->released).

- An impossible sanity check was removed from omapi/buffer.c, thanks to a
  patch from 'infamous42md'.

- An OMAPI host/network byte order problem in lease time values has been
  repaired.

- Several minor bugs, largely relating to treating 8-byte time values as
  4-byte entities, have been repaired after careful review of the FreeBSD
  ports collection's patch set.  Thanks to the nameless entities who have
  contributed to the FreeBSD ports.

- When writing a trace file, the file is now created with permissions 0600,
  to help administrators avoid accidentally publicising sensitive config
  data.

- The calculation of the maximum size of DHCP packets no longer includes
  Ethernet framing overhead.  The result is that the 'Maximum Message
  Size' option advertised by clients, or the default value 576, is no
  longer reduced by 14 bytes, and instead directly reflects the IP level
  MTU (and the default, minimum allowed IP MTU of 576).

- The special status of RELEASED/EXPIRED/RESET leases when a server
  is operating in partner-down was fixed.  It no longer requires a
  lease be twice the MCLT beyond STOS to 'reallocate', and the expiry
  event to turn these into FREE leases without peer acknowledgement
  (after STOS+MCLT) has been repaired.

- Compilation on older Solaris systems (lacking /usr/include/sys/int_types.h)
  has been repaired.

- "append"ing a string onto the end of a "t" type option (such as the
  domain-name field) that had been improperly NULL-terminated by the
  DHCP server will no longer result in a truncated string containing
  only the option from the server, and not the expected appended value.
  Thanks to a patch from Jason Vas Dias at Red Hat.

- File handlers on configuration state (config files and lease dbs) should
  be treated consistently, regardless of whether TRACING is defined or not.

- The Linux build environment has had some minor improvements - better
  sensing of 64-bit pointer sizes (only used for establishing an icmp_id),
  and corrections to #if operators regarding LINUX_MAJOR should it ever
  move to 3.[01].x.

- The server now tries harder to survive the condition where it is unable
  to open a new lease file to rewrite the lease state database.

			Changes since 3.0.3b3

- dhclient.conf documentation for interface {} was updated to reflect recent
  discussion on the dhcp-hackers mailing list.

- In response to reports that the software does not compile on GCC 4.0.0,
  -Werror was removed from Makefile.conf for all platforms that used it.
  We will address the true problem in a future release; this is a temporary
  workaround.

			Changes since 3.0.3b2

- An error in code changes introduced in 3.0.3b2 was corrected, which caused
  static BOOTP clients to receive random addresses.

			Changes since 3.0.3b1

- A bug was fixed in BOOTPREQUEST handling code wherein stale references to
  host records would be left behind on leases that were not allocated to the
  client currently booting (eg in the case where the host was denied booting).

- The dhcpd.conf.5 manpage was updated to be more clear in regards to
  multiple host declarations (thanks to Vincent McIntyre).  'Interim' style
  dynamic updates were also retouched.

			Changes since 3.0.2

- A bug was fixed where a server might load balance a DHCP REQUEST to its
  peer after already choosing not to load balance the preceding DISCOVER.
  The peer cannot allocate the originating server's lease.

- In the case where a secondary server lost its stable storage while the
  primary was still in communications-interrupted, and came back online,
  the lease databases would not be fully transferred to the secondary.
  This was due to the secondary errantly sending an extra UPDREQ message
  when the primary made its state transition to PARTNER-DOWN known.

- The package will now compile cleanly in gcc 3.3 and 3.4.  As a side effect,
  lease structures will be 9 bytes smaller on all platforms.  Thanks to
  Jason Vas Dias at Red Hat.

- Interface discovery code in DISCOVER_UNCONFIGURED mode is now
  properly restricted to only detecting broadcast interfaces.  Thanks
  to a patch from Jason Vas Dias at Red Hat.

- decode_udp_ip_header was changed so that the IP address was copied out
  to a variable, rather than referenced by a pointer.  This enforces 4-byte
  alignment of the 32-bit IP address value.  Thanks to a patch from Dr.
  Peter Poeml.

- An incorrect log message was corrected thanks to a patch from
  Dr. Peter Poeml.

- A bug in DDNS was repaired, where if the server's first DDNS action was
  a DDNS removal rather than a DDNS update, the resolver library's
  retransmit timer and retry timer was set to the default, implying a
  15 second timeout interval.  Which is a little excessive in a synchronous,
  single-threaded system.  In all cases, ISC DHCP should now hold fast to
  a 1-second timeout, trying only once.

- The siaddr field was being improperly set to the server-identifier when
  responding to DHCP messages.  RFC2131 clarified the siaddr field as
  meaning the 'next server in the bootstrap process', eg a tftp server.
  The siaddr field is now left zeroed unless next-server is configured.

- mockup_lease() could have returned in an error condition (or in the
  condition where no fixed-address was found matching the shared
  network) with stale references to a host record.  This is probably not
  a memory leak since host records generally never die anyway.

- A bug was repaired where failover servers would let stale client identifiers
  persist on leases that were reallocated to new clients not sending an id.

- Binding scopes ("set var = value;") are now removed from leases allocated
  by failover peers if the lease had expired.  This should help reduce the
  number of stale binding scopes on leases.

- A small memory leak was closed involving client identifiers larger than
  7 bytes, and failover.

- Configuring a subnet in dhcpd.conf with a subnet mask of 32 bits might
  cause an internal function to overflow heap.  Thanks to Jason Vas Dias
  at Red Hat.

- Some inconsistencies in treating numbers that the lexer parsed as 'NUMBER'
  or 'NUMBER_OR_NAME' was repaired.  Hexadecimal parsing is affected, and
  should work better.

- In several cases, parse warnings were being issued before the lexical
  token had been advanced to the token whose value was causing an error...
  causing parse warnings to claim the problem is on the wrong token.

- Host declarations matching on client identifier for dynamic leases will
  no longer match fixed-address host declarations (this is now identical
  to behaviour for host records matching on hardware address).

			Changes since 3.0.2rc3

- A previously undocumented configuration directive, 'local-address',
  was documented in the dhcpd.conf manpage.

			Changes since 3.0.2rc2

- Two variables introduced in 3.0.2b1 were used without being initialized
  in the case where neither the FILE nor SNAME fields were available for
  overloading.  This was repaired.

- A heretofore believed to be impossible corner case of the option
  overloading implementation turned out to be possible ("Unable to sort
  overloaded options after 10 tries.").  The implementation was reworked
  to consider the case of an option so large it would require more than
  three chunks to fit.

- Many other instances of variables being used without being initialized
  were repaired.

- An uninitialized variable in omapi_io_destroy() led to the discovery
  that this function may result in orphaned pointers (and hence, a memory
  leak).

			Changes since 3.0.2rc1

- allocate_lease() was rewritten to repair a bug in which the server would
  try to allocate an ABANDONED lease when FREE leases were available.

			Changes since 3.0.2b1

- Some dhcp-eval.5 manpage formatting was repaired.

			Changes since 3.0.1

- A bug was fixed in the server's 'option overloading' implementation,
  where options loaded into the 'file' and 'sname' packet fields were
  not aligned precisely as rfc2131 dictates.

- The FreeBSD client script was changed to support the case where a domain
  name was not provided by the server.

- A memory leak in 'omshell' per each command line parsed was
  repaired, thanks to a patch from Jarkko Torppa.

- Log functions writing to stderr were adjusted to use the STDERR_FILENO
  system definition rather than '2'.  This is a no-op for 90% of platforms.

- One call to trace_write_packet_iov() counted the number of io vectors
  incorrectly, causing inconsistent tracefiles.  This was fixed.

- Some expression parse failure memory leaks were closed.

- A host byte order problem in tracefiles was repaired.

- Pools configured in DHCPD for failover possessing permission lists that
  previously were assumed to not include dynamic bootp clients are now
  a little more pessimistic.  The result is, dhcpd will nag you about just
  about most pools that possess a 'allow' statement with no 'deny' that
  would definitely match a dynamic bootp client.

- The 'ddns-update-style' configuration warning bit now insists that
  the configuration be globally scoped.

- Two memory leaks in dhclient were closed thanks to a patch from Felix
  Farkas.

- Some minor but excellently pedantic documentation errors were fixed
  thanks to a patch from Thomas Klausner.

- Bugs in operator precedence in executable statements have been repaired
  once again.  More legal syntaxes should be parsed legally.

- Failing to initialize a tracefile for any reason if a tracefile was
  specified is now a fatal error.  Thanks to a patch from Albert Herranz.

- Corrected a bug in which the number of leases transferred as calculated
  by the failover primary and sent to peers in POOLRESP responses may be
  incorrect.  This value is not believed to be used by other failover
  implementations, excepting perhaps as logged information.

- Corrected a bug in which 'dhcp_failover_send_poolresp()' was in fact
  sending POOLREQ messages instead of POOLRESP mesasges.  This message
  was essentially ignored since failover secondaries effectively do not
  respond to POOLREQ messages.

- Type definitions for various bitwidths of integers in the sunos5-5
  build of ISC DHCP have been fixed.  It should compile and run more
  easily when built in 64-bit for this platform.

- "allow known-clients;" is now a legal syntax, to avoid confusion.

- If one dhcp server chooses to 'load balance' a request to its failover
  peer, it first checks to see if it believes said peer has a free
  lease to allocate before ignoring the DISCOVER.

- log() was logging a work buffer, rather than the value returned by
  executing the statements configured by the user.  In some cases,
  the work buffer and the intended results were the same.  In some other
  cases, they were not.  This was fixed thanks to a patch from Gunnar
  Fjone and directconnect.no.

- Compiler warnings for some string type conversions was fixed, thanks
  to Andreas Gustafsson.

- The netbsd build environments were simplified to one, in which
  -Wconversion is not used, thanks to Andreas Gustafsson.

- How randomness in the backoff-cutoff dhclient configuration variable
  is implemented was better documented in the manpage, and the behaviour
  of dhclient in REQUEST timeout handling was changed to match that of
  DISCOVER timeout handling.

- Omapi was hardened against clients that pass in null values, thanks
  to a patch from Mark Jason Dominus.

- A bug was fixed in dhclient that kept it from doing client-side
  ddns updates.  Thanks to a patch from Andreas Gustafsson, which
  underwent some modification after review by Jason Vas Dias.

- Failover implementations disconnected due to the network between
  them (rather than one of the two shutting down) will now try to
  re-establish the failover connection every 5 seconds, rather than
  to simply try once and give up until one of them is restarted.
  Thanks to a patch from Ulf Ekberg from Infoblox, and field testing
  by Greger V. Teigre which led to an enhancement to it.

- A problem that kept DHCP Failover secondaries from tearing down
  ddns records was repaired.  Thanks to a patch from Ulf Ekberg from
  Infoblox.

- 64bit pointer sizes are detected properly on FreeBSD now.

- A bug was repaired where the DHCP server would leave stale references
  to host records on leases it once thought about offering to certain
  clients.  The result would be to apply host and 'known' scopes to the
  wrong clients (possibly denying booting).  NOTE:  The 'mis-host' patch
  that was being circulated as a workaround is not the way this bug was
  fixed.  If you were a victim of this bug in 3.0.1, you are cautioned
  to proceed carefully and see if it fixes your problem.

- A bug was repaired in the server's DHCPINFORM handling, where it
  tried to divine the client's address from the source packet and
  would get it wrong.  Thanks to Anshuman Singh Rawat.

- A log message was introduced to help illuminate the case where the
  server was unable to find a lease to assign to any BOOTP client.
  Thanks to Daniel Baker.

- A minor dhcpd.conf.5 manpage error was fixed.

			Changes since 3.0.1rc14

- The global variable 'cur_time' was centralized and is now uniformly of a
  type #defined in system-dependent headers.  It had previously been defined
  in one of many places as a 32-bit value, and this causes mayhem on 64-bit
  big endian systems.  It probably wasn't too healthy on little endian
  systems either.

- A printf format string error introduced in rc14 was repaired.

- AIX system-dependent header file was altered to only define NO_SNPRINTF
  if the condition used to #ifdef in vsnprintf in AIX' header files
  is false.

- The Alpha/OSF system-dependent header file was altered to define
  NO_SNPRINTF on OS revisions older than 4.0G.

- omapip/test.c had string.h added to its includes.

			Changes since 3.0.1rc13

! CAN-2004-0460 - CERT VU#317350: Five stack overflow exploits were closed
  in logging messages with excessively long hostnames provided by the
  clients.  It is highly probable that these could have been used by
  attackers to gain arbitrary root access on systems using ISC DHCP 3.0.1
  release candidates 12 or 13.  Special thanks to Gregory Duchemin for
  both finding and solving the problem.

! CAN-2004-0461 - CERT VU#654390: Once the above was closed, an opening
  in log_*() functions was evidenced, on some specific platforms where
  vsnprintf() was not believed to be available and calls were wrapped to
  sprintf() instead.  Again, credit goes to Gregory Duchemin for finding
  the problem.  Calls to snprintf() are now linked to a distribution-local
  snprintf implementation, only in those cases where the architecture is
  not known to provide one (see includes/cf/[arch].h).  If you experience
  linking problems with snprintf/vsnprintf or 'isc_print_' functions, this
  is where to look.  This vulnerability did not exist in any previously
  published version of ISC DHCP.

- Compilation on hpux 11.11 was repaired.

- 'The cross-compile bug fix' was backed out.

			Changes since 3.0.1rc12

- Fixed a bug in omapi lease lookup function, to form the hardware
  address for the hash lookup correctly, thanks to a patch from
  Richard Hirst.

- Fixed a bug where dhcrelay was sending relayed responses back to the
  broadcast address, but with the source's unicast mac address.  Should
  now conform to rfc2131 section 4.1.

- Cross-compile bug fix; use $(AR) instead of ar.  Thanks to Morten Brorup.

- Fixed a crash bug in dhclient where dhcpd servers that do not provide
  renewal times results in an FPE.  As a side effect, dhclient can now
  properly handle 0xFFFFFFFF (-1) expiry times supplied by servers.  Thanks
  to a patch from Burt Silverman.

- The 'ping timeout' debugs from rc12 were removed to -DDEBUG only,
  and reformatted to correct a compilation error on Solaris platforms.

- A patch was applied which fixes a case where leases read from the
  leases database do not properly over-ride previously read leases.

- dhcpctl.3 manpage was tweaked.

			Changes since 3.0.1rc11

- A patch from Steve Campbell was applied with minor modifications to
  permit reverse dns PTR record updates with values containing spaces.

- A patch from Florian Lohoff was applied with some modifications to
  dhcrelay.  It now discards packets whose hop count exceeds 10 by default,
  and a command-line option (-c) can be used to set this threshold.

- A failover bug relating to identifying peers by name length instead of
  by name was fixed.

- Declaring failover configs within shared-network statements should no
  longer result in error.

- The -nw command line option to dhclient now works.

- Thanks to a patch from Michael Richardson:
	- Some problems with long option processing have been fixed.
	- Some fixes to minires so that updates of KEY records will work.

- contrib/ms2isc was updated by Shu-Min Chang of the Intel Corporation.
  see contrib/ms2isc/readme.txt for revision notes.

- Dhclient no longer uses shell commands to kill another instance of
  itself, it sends the signal directly.  Thanks to a patch from Martin
  Blapp.

- The FreeBSD dhclient-script was changed so that a failure to write to
  /etc/resolv.conf does not prematurely end the script.  This keeps dhclient
  from looping infinitely when this is the case.  Thanks to a patch from
  Martin Blapp.

- A patch from Bill Stephens was applied which resolves a problem with lease
  expiry times in failover configurations.

- A memory leak in configuration parsing was closed thanks to a patch from
  Steve G.

- The function which discovers interfaces will now skip non-broadcast or
  point-to-point interfaces, thanks to a patch from David Brownlee.

- Options not yet known by the dhcpd or dhclient have had their names
  changed such that they do not contain # symbols, in case they should ever
  appear in a lease file.  An option that might have been named "#144" is
  now "unknown-144".

- Another patch from Bill Stephens which allows the ping-check timeout to
  be configured as 'ping-timeout'.  Defaults to 1.

			Changes since 3.0.1rc10

- Potential buffer overflows in minires repaired.

- A change to the linux client script to use /bin/bash, since /bin/sh may
  not be bash.

- Some missing va_end cleanups thanks to a patch from Thomas Klausner.

- A correction of boolean parsing syntax validation - some illegal syntaxes
  that worked before are now detected and produce errs, some legal syntaxes
  that errored before will now work properly.

- Some search-and-replace errors that caused some options to change their
  names was repaired.

- Shu-min Chang of the Intel corporation has contributed a perl script and
  module that converts the MS NT4 DHCP configuration to a ISC DHCP3
  configuration file.

- Applied the remainder of the dhcpctl memory leak patch provided by Bill
  Squier at ReefEdge, Inc.  (groo@reefedge.com).

- Missing non-optional failover peer configurations will now result in a soft
  error rather than a null dereference.

			Changes since 3.0.1rc9

- A format string was corrected to fix compiler warnings.

- A number of spelling corrections were made in the man pages.

- The dhclient.conf.5 man page was changed to refer to do-forward-updates
  rather than a configuration option that doesn't exist.

- A FreeBSD-specific bug in the interface removal handling was fixed.

- A Linux-specific Token Ring detection problem was fixed.

- Hashes removed from as-yet-unknown agent options, having those options
  appear in reality before we know about them will no longer produce
  self-corrupting lease databases.

- dhclient will use the proper port numbers now when using the -g option.

- A order-of-operations bug with 2 match clauses in 1 class statement is
  fixed thanks to a patch from Andrew Matheson.

- Compilation problems on Solaris were fixed.

- Compilation problems when built with DEBUG or DEBUG_PACKET were repaired.

- A fix to the dhcp ack process which makes certain group options will be
  included in the first DHCPOFFER message was made thanks to a patch from
  Ling Gou.

- A few memory leaks were repaired thanks to patches from Bill Squier at
  ReefEdge, Inc.  (groo@reefedge.com).

- A fix for shared-networks that sometimes give clients options for the
  wrong subnets (in particular, 'option routers') was applied, thanks to
  Ted Lemon for the patch.

- Omshell's handling of dotted octets as values was changed such that dots
  one after the other produce zero values in the integer string.

			Changes since 3.0.1rc8

- Fix a format string vulnerability in the server that could lead to a
  remote root compromise (discovered by NGSEC Research Team, www.ngsec.com).

- Add additional support for NetBSD/sparc64.

- Fix a bug in the command-line parsing of the client.  Also, resolve
  a memory leak.

- Add better support for shells other than bash in the Linux client
  script.

- Various build fixes for modern versions of FreeBSD and Linux.

- Fix a bad bounds check when printing binding state names.

- Clarify documentation about fixed-address and multiple addresses.

- Fix a typo in the authoritative error message.

- Make a log entry when we can't write a billing class.

- Use conversion targets that are the right size on all architectures.

- Increment the hop count when relaying.

- Log a message when lease state is changed through OMAPI.

- Don't rerun the shared_network when evaluating the pool.

- Fix a reversed test in the parser.

- Change the type of rbuf_max.

- Make FTS_LAST a manifest constant to quiet warnings.

			Changes since 3.0.1rc7

- Fix two compiler warnings that are generated when compiling on Solaris
  with gcc.   These stop the build, even though they weren't actually
  errors, because we prefer that our builds generate no warnings.

			Changes since 3.0.1rc6

- Don't allow a lease that's in the EXPIRED, RELEASED or RESET state
  to be renewed.

- Implement lease stealing for cases where the primary has fewer leases
  than the secondary, as called for by the standard.

- Add a fudge factor to the lease expiry acceptance code, (suggested
  by Kevin Miller of CMU).

- Fix a bug in permit_list_match that made it much too willing to say
  that two permit lists matched.

- Unless DEBUG_DNS_UPDATES is defined, print more user-friendly (and
  also more compact) messages about DNS updates.

- Fix a bug in generating wire-format domain names for the FQDN option.

- Fix a bug where the FQDN option would not be returned if the client
  requested it, contrary to the standard.

- On Darwin, use the FreeBSD DHCP client script.

- On NetBSD/sparc, don't check for casting warnings.

- Add a flag in the DHCP client to disable updating the client's A
  record when sending an FQDN option indicating that the client is
  going to update its A record.

- In the client, don't attempt a DNS update until one second after
  configuring the new IP address, and if the update times out, keep
  trying until a response, positive or negative, is received from the
  DNS server.

- Fix an uninitialized memory bug in the DHCP client.

- Apply some FreeBSD-specific bug fixes suggested by Murray Stokely.

- Fix a bug in ns_parserr(), where it was returning the wrong sort
  of result code in some cases (suggested by Ben Harris of the
  NetBSD project).

- Fix a bug in is_identifier(), where it was checking against EOF
  instead of the END_OF_FILE token (also suggested by Ben Harris).

- Fix a bug where if an option universe contained no options, the
  DHCP server could dump core (Walter Steiner).

- Fix a bug in the handling of encapsulated options.

- Fix a bug that prevented NWIP suboptions from being processed.

- Delete the FTS_BOOTP and FTS_RESERVED states and implement them
  as modifier flags to the FTS_ACTIVE state, as called for in the
  failover protocol standard.

- Fix bugs in the pool merging code that resulted in references and
  dereferences of null pointers.   This bug had no impact unless the
  POINTER_DEBUG flag was defined.

- In the server, added a do-forward-updates flag that can be used to
  disable forward updates in all cases, so that sites that want the
  clients to take sole responsibility for updating their A record can
  do so.

- Make it possible to disable optimization of PTR record updates.

			Changes since 3.0.1rc5

- Include some new documentation and changes provided by Karl Auer.

- Add a workaround for some Lexmark printers that send a double-NUL-
  terminated host-name option, which would break DNS updates.

- Fix an off-by-one error in the MAC-address checking code for
  DHCPRELEASE that was added in 3.0.1rc5.

- Fix a bug where client-specific information was not being discarded
  from the lease when it expired or was released, resulting in
  problems if the lease was reallocated to a different client.

- If more than one allocation pool is specified that has the same set
  of constraints as another allocation pool on the same shared
  network, merge the two pools.

- Don't print an error in fallback_discard, since this just causes
  confusion and does not appear to be helping to encourage anyone to
  fix this bug.

			Changes since 3.0.1rc4

- Fix a bug that would cause the DHCP server to spin if asked to parse
  a certain kind of incorrect statement.

- Fix a related bug that would prevent an error from being reported in
  the same case.

- Additional documentation.

- Make sure that the hardware address matches the lease when
  processing a DHCPRELEASE message.

			Changes since 3.0.1rc3

- A minor bug fix in the arguments to a logging function call.
- Documentation update for dhcpd.conf.

			Changes since 3.0.1rc2

- Allow the primary to send a POOLREQ message.   This isn't what the current
  failover draft says to do, so we may have to back it out if I can't get the
  authors to relent, but the scheme for balancing that's specified in the
  current draft seems needlessly hairy, so I'm floating a trial balloon.
  The rc1 code did not implement the method described in the draft either.

			Changes since 3.0.1rc1

- Treat NXDOMAIN and NXRRSET as success when we are trying to delete a
  domain or RRSET.   This allows the DHCP server to forget about a name
  it added to the DNS once it's been removed, even if the DHCP server
  wasn't the one that removed it.

- Install defaults for failover maximum outstanding updates and maximum
  silent time.   This prevents problems that might occur if these values
  were not configured.

- Don't do DDNS deletes if ddns-update-style is none.

- Return relay agent information options in DHCPNAK.   This prevents DHCPNAK
  messages from being dropped when the relay agent information option contains
  routing information.

- Fix a problem where coming up in recover wouldn't result in an update
  request being sent.

- Add some more chatty messages when we start a recovery update and when it's
  done.

- Fix a possible problem where some state might have been left around
  after the peer lost contact and regained contact about how many updates
  were pending.

- Don't nix a lease update because of a lease conflict.   This test has
  never (as far as I know) prevented a mistake, and it appears to cause
  problems with failover.

- Add support in rc history code for keeping a selective history, rather
  than a history of all references and dereferences.   This code is only used
  when extensive additional debugging is enabled.

			   Changes since 3.0

- Make allocators for hash tables.   As a side effect, this fixes a memory
  smash in the subclass allocation code.

- Fix a small bug in omshell where if you try to close an object when
  no object is open, it dumps core.

- Fix an obscure coredump that could occur on shutdown.

- Fix a bug in the recording of host declaration rubouts in the lease file.

- Fix two potential spins in the host deletion code.

- Fix a core dump that would happen if an application tried to update
  a host object attribute with a null value.

		Changes since 3.0 Release Candidate 12

- Fix a memory leak in the evaluation code.

- Fix an obscure core dump.

- Print a couple of new warnings when parsing the configuration file
  when crucial information is left out.

- Log "no free leases" as an error.

- Documentation updates.

		Changes since 3.0 Release Candidate 11

- Always return a subnet selection option if one is sent.

- Fix a warning that was being printed because an automatic data
  structure wasn't zeroed.

- Fix some failover state transitions that were being handled
  incorrectly.

- When supersede_lease is called on a lease whose end time has already
  expired, but for which a state transition has not yet been done, do
  a state transition.   This fixes the case where if the secondary
  allocated a lease to a client and the lease "expired" while the
  secondary was in partner-down, no expiry event would actually
  happen, so the lease would remain active until the primary was
  restarted.

		Changes since 3.0 Release Candidate 10

- Fix a bug that was preventing released leases from changing state
  in failover-enabled pools.

- Fix a core dump in the client identifier finder code (for host
  declarations).

- Finish fixing a bug where bogus data would sometimes get logged to
  the dhclient.leases file because it was opened as descriptor 2.

- Fix the Linux dhclient-script according to suggestions made by
  several people on the dhcp-client mailing list.

- Log successful DNS updates at LOG_INFO, not LOG_ERROR.

- Print an error message and refuse to run if a failover peer is
  defined but not referenced by any pools.

- Correct a confusing error message in failover.

		Changes since 3.0 Release Candidate 9

- Fix a bug in lease allocation for Dynamic BOOTP clients.

	  Changes since 3.0 Release Candidate 8 Patchlevel 2

- Fix a bug that prevented update-static-leases from working.

- Document failover-state OMAPI object.

- Fix a compilation error on SunOS 4.

	  Changes since 3.0 Release Candidate 8 Patchlevel 1

- Fix a parsing bug that broke dns updates (both interim and ad-hoc).
  This was introduced in rc8pl1 as an unintended result of the memory
  leakage fixes that were in pl1.

- Fix a long-standing bug where the server would record that an update
  had been done for a client with no name, even though no update had
  been done, and then when the client's lease expired the deletion of
  that nonexistant record would time out because the name was the null
  string.

- Clean up the omshell, dhcpctl and omapi man pages a bit.

		Changes since 3.0 Release Candidate 8

- Fix a bug that could cause the DHCP server to spin if
  one-lease-per-client was enabled.

- Fix a bug that was causing core dumps on BSD/os in the presence of
  malformed packets.

- In partner-down state, don't restrict lease lengths to MCLT.

- On the failover secondary, record the MCLT received from the primary
  so that if we come up without a connection to the primary we don't
  wind up giving out zero-length leases.

- Fix some compilation problems on BSD/os.

- Fix a bunch of memory leaks.

- Fix a couple of bugs in the option printer.

- Fix an obscure error reporting bug in the dns update code, and also
  make the message clearer when a key algorithm isn't supported.

- Fix a bug in the tracing code that prevented trace runs that used
  tcp connections from being played back.

- Add some additional debugging capability for catching memory leaks
  on exit.

- Make the client release the lease correctly on shutdown.

- Add some configurability to the build system.

- Install omshell manual page in man1, not man8.

- Craig Gwydir sent in a patch that fixes a long-standing bug in the
  DHCP client that could cause core dumps, but that for some reason
  hadn't been noticed until now.

		Changes since 3.0 Release Candidate 7

- Fix a bug in failover where we weren't sending updates after a
  transition from communications-interrupted to normal.

- Handle expired/released/reset -> free transition according to the
  protocol specification (this works - the other way not only wasn't
  conformant, but also didn't work).

- Add a control object in both client and server that allows either
  daemon to be shut down cleanly.

- When writing a lease, if we run out of disk space, shut down the
  output file and insist on writing a new one before proceeding.

- In the server, if the OMAPI listener port is occupied, keep trying
  to get it, rather than simply giving up and exiting.

- Support fetching variables from leases and also updating and adding
  variables to leases via OMAPI.

- If two failover peers have wildly different clocks, refuse to start
  doing failover.

- Fix a bug in the DNS update code that could cause core dumps when
  running on alpha processors.

- Fixed a bug in ddns updates for static lease entries, thanks to a
  patch from Andrey M Linkevitch.

- Add support for Darwin/MacOS X

- Install omshell (including new documentation).

- Support DNS updates in the client (this is a very obscure feature
  that most DHCP client users probably will not be able to use).

- Somewhat cleaner status logging in the client.

- Make OMAPI key naming syntax compatible with the way keys are
  actually named (key names are domain names).

- Fix a bug in the lease file writer.

- Install DHCP ISC headers in a different place than BIND 9 ISC
  headers, to avoid causing trouble in BIND 9 builds.

- Don't send updates for attributes on an object when the attributes
  haven't changed.   Support deleting attributes on remote objects.

- Fix a number of bugs in omshell, and add the unset and refresh
  statements.

- Handle disconnects in OMAPI a little bit more intelligently (so that
  the caller gets ECONNRESET instead of EINVAL).

- Fix a bunch of bugs in the handling of clients that have existing
  leases when the try to renew their leases while failover is
  operating.

		Changes since 3.0 Release Candidate 6

- Fix a core dump that could happen when processing a DHCPREQUEST from
  a client that had a host declaration that contained both a
  fixed-address declaration and a dhcp-client-identifier option
  declaration, if the client identifier was longer than nine bytes.

- Fix a memory leak that could happen in certain obscure cases when
  using omapi to manipulate leases.

- Fix some bugs and omissions in omshell.

		Changes since 3.0 Release Candidate 5

- Fix a bug in omapi_object_dereference that prevented objects in
  chains from having their reference counts decreased on dereference.

- Fix a bug in omapi_object_dereference that would prevent object
  chains from being freed upon removal of the last reference external
  to the chain.

- Fix a number of other memory leaks in the OMAPI protocol subsystem.

- Add code in the OMAPI protocol handler to trace memory leakage.

- Clean up the memory allocation/reference history printer.

- Support input of dotted quads and colon-separated hex lists as
  attribute values in omshell.

- Fix a typo in the Linux interface discovery code.

- Conditionalize a piece of trace code that wasn't conditional.

		Changes since 3.0 Release Candidate 4

- Fix a bug that would prevent leases from being abandoned properly on
  DHCPDECLINE.

- Fix failover peer OMAPI support.

- In failover, correctly handle expiration of leases.   Previously,
  leases would never be reclaimed because they couldn't make the
  transition from EXPIRED to FREE.

- Fix some broken failover state transitions.

- Documentation fixes.

- Take out an unnecessary check in DHCP relay agent information option
  stashing code that was preventing REBINDING clients from rebinding.

- Prevent failover peers from allocating leases in DHCPREQUEST
  processing if the lease belongs to the other server.

- Record server version in lease file introductory comment.

- Correctly report connection errors in OMAPI and failover.

- Make authentication signature algorithm name comparisons in OMAPI
  case-insensitive.

- Fix compile problem on SunOS 4.x

- If a signature algorithm is not terminated with '.', terminate it so
  that comparisons between fully-qualified names will work
  consistently.

- Different SIOCGIFCONF probe code, may "fix" problem on some Linux
  systems with the probe not working correctly.

- Don't allow user to type omapi key on command line of omshell.

		Changes since 3.0 Release Candidate 3

- Do lease billing on startup in a way that I *think* will finally do
  the billing correctly - the previous method could overbill as a
  result of duplicate leases.

- Document OMAPI server objects.

	  Changes since 3.0 Release Candidate 2 Patchlevel 1

- Fix some problems in the DDNS update code.   Thanks to Albert
  Herranz for figuring out the main problem.

- Fix some reference counting errors on host entries that were causing
  core dumps.

- Fix a byte-swap bug in the token ring code, thanks to Jochen
  Friedrich.

- Fix a bug in lease billing, thanks to Jonas Bulow.

		Changes since 3.0 Release Candidate 2

- Change the conditions under which a DHCPRELEASE is actually
  committed to be consistent with lease binding states rather than
  using the lease end time.   This may fix some problems with the
  billing class code.

- Fix a bug where lease updates would fail on Digital Unix (and maybe
  others) because malloc was called with a size of zero.

- Fix a core dump that happens when the DHCP server can't create its
  trace file.

	  Changes since 3.0 Release Candidate 1 Patchlevel 1

- Fix the dhcp_failover_put_message to not attempt to allocate a
  zero-length buffer.   Some versions of malloc() fail if you try to
  allocate a zero-length buffer, and this was causing problems on,
  e.g., Digital Unix.

- Fix a case where the failover code was printing an error message
  when no error had occurred.

- Fix a problem where when a server went down and back up again, the
  peer would not see a state transition and so would stay in the
  non-communicating state.

- Be smart about going into recover_wait.

- Fix a problem in the failover implementation where peers would fail
  to come into sync if interrupted in the RECOVER state.   This could
  have been the cause of some problems people have reported recently.

- Fix a problem with billing classes where they would not be unbilled
  when the client lease expired.

- If select fails, figure out which descriptor is bad, and cut it out
  of the I/O loop.   This prevents a potentially nasty spin.  I
  haven't heard any report it in a while, but it came up consistently
  in testing.

- Fix a bug in the relay agent where if you specified interfaces on
  the command line, it would fail.

- Fix a couple of small bugs in the omapi connection object (no known
  user impact).

- Add the missing 3.0 Beta 1 lease conversion script.

- Read dhcp client script hooks if they exist, rather than only if
  they're executable.

		Changes since 3.0 Release Candidate 1

- Fix a memory smash that happens when fixed-address leases are used.
  ANY SITE AT WHICH FIXED-ADDRESS STATEMENTS ARE BEING USED SHOULD
  UPGRADE IMMEDIATELY.   This has been a long-standing bug - thanks to
  Alvise Nobile for discovering it and helping me to find it!

- Fix a small bug in binary-to-ascii, thanks to H. Peter Anvin of
  Transmeta.

- There is a known problem with the DHCP server doing failover on
  Compaq Alpha systems.   This patchlevel is not a release candidate
  because of this bug.   The bug should be straightforward to fix, so
  a new release candidate is expected shortly.

- There is a known problem in the DDNS update code that is probably a
  bug, and is not, as far as we know, fixed in this patchlevel.

		Changes since 3.0 Beta 2 Patchlevel 24

- Went over problematic failover state transitions and made them all
  work, so that failover should now much less fragile.

- Add some dhcpctl and omapi documentation

- Fix compile errors when compiling with unusual predefines.

- Make Token Ring work on Linux 2.4

- Fix the Digital Unix BPF_WORDALIGN bug.

- Fix some dhcp client documentation errors.

- Update some parts of the README file.

- Support GCC on SCO.

		Changes since 3.0 Beta 2 Patchlevel 23

- Fix a bug in the DNS update code where a status code was not being
  checked.   This may have been causing core dumps.

- When parsing the lease file, if a lease declaration includes a
  billing class statement, and the lease already has a billing class,
  unbill the old class.

- When processing failover transactions, where acks will be deferred,
  process the state transition immediately.

-  Don't try to use the new SIOCGIFCONF buffer size detection code on
   Linux 2.0, which doesn't provide this functionality.

- Apply a patch suggested by Tuan Uong for a problem in dlpi.c.

- Fix a problem in using the which command in the configure script.

- Fix a parse error in the client when setting up an omapi listener.

- Document the -n and -g flags to the client.

- Make sure there is always a stdin and stdout on startup.   This
  prevents shell scripts from accidentally writing error messages into
  configuration files that happen to be opened as stderr.

- If an interface is removed, the client will now notice that it is
  gone rather than spinning.   This has only been tested on NetBSD.

- The client will attempt to get an address even if it can't create a
  lease file.

- Don't overwrite tracefiles.

- Fix some memory allocation bugs in failover.

		Changes since 3.0 Beta 2 Patchlevel 22

- Apply some patches suggested by Cyrille Lefevre, who is maintaining
  the FreeBSD ISC DHCP Distribution port.

- Fix a core dump in DHCPRELEASE.

		Changes since 3.0 Beta 2 Patchlevel 21

- This time for sure: fix the spin described in the changes for pl20.

		Changes since 3.0 Beta 2 Patchlevel 20

- Fix a problem with Linux detecting large numbers of interfaces (Ben)

- Fix a memory smash in the quotify code, which was introduced in
  pl19.

- Actually fix the spin described in the changes for pl20.   The
  previous fix only partially fixed the problem - enough to get it
  past the regression test.

		Changes since 3.0 Beta 2 Patchlevel 19

- Fix a bug that could cause the server to abort if compiled with
  POINTER_DEBUG enabled.

- Fix a bug that could cause the server to spin when responding to a
  DHCPREQUEST.

- Apply Joost Mulders' suggested patches for DLPI on x86.

- Support NUL characters in quoted strings.

- Install unformatted man pages on SunOS.

		Changes since 3.0 Beta 2 Patchlevel 18

- Allow the server to be placed in partner-down state using OMAPI.
  (Damien Neil)

- Implement omshell, which can be used to do arbitrary things to the
  server (in theory). (Damien Neil)

- Fix a case where if a client had two different leases the server could
  actually dereference the second one when it hadn't been referenced,
  leading to memory corruption and a core dump. (James Brister)

- Fix a case where a client could request the address of another client's
  lease, but find_lease wouldn't detect that the other client had it, and
  would attempt to allocate it to the client, resulting in a lease conflict
  message.

- Fix a case where a client with more than one client identifier could be
  given a lease where the hardware address was correct but the client
  identifier was not, resulting in a lease conflict message.

- Fix a problem where the server could write out a colon-separated
  hex list as a value for a variable, which would then not parse.
  The fix is to always write strings as quoted strings, with any
  non-printable characters quoted as octal escape sequences.   So
  a file written the old way still won't work, but new files written
  this way will work.

- Fix documentation for sending non-standard options.

- Use unparsable names for unknown options.    WARNING: this will
  break any configuration files that use the option-nnn convention.
  If you want to continue to use this convention for some options,
  please be sure to write a definition, like this:

  option option-nnn code nnn = string;

  You can use a descriptive name instead of option-nnn if you like.

- Fix a problem where we would see a DHCPDISCOVER/DHCPOFFER/
  DHCPREQUEST/DHCPACK/DHCPREQUEST/DHCPNAK sequence.   This was the
  result of a deceptively silly bug in supersede_lease.

- Fix client script exit status check, according to a fix supplied by
  Hermann Lauer.

- Fix an endianness bug in the tracefile support, regarding ICMP
  messages.

- Fix a bug in the client where the medium would not work correctly if
  it contained quoted strings.

		       ** there was no pl17 **

		Changes since 3.0 Beta 2 Patchlevel 16

- Add support for transaction tracing.   This allows the state of the
  DHCP server on startup, and all the subsequent transactions, to be
  recorded in a file which can then be played back to reproduce the
  behaviour of the DHCP server.   This can be used to quickly
  reproduce bugs that cause core dumps or corruption, and also for
  tracking down memory leaks.

- Incorporate some bug fixes provided by Joost Mulders for the DLPI
  package which should clear up problems people have been seeing on
  Solaris.

- Fix bugs in the handling of options stored as linked lists (agent
  options, fqdn options and nwip options) that could cause memory
  corruption and core dumps.

- Fix a bug in DHCPREQUEST handling that resulted in DHCPNAK messages
  not being send in some cases when they were needed.

- Make the lease structure somewhat more compact.

- Make initial failover startup *much* faster.   This was researched
  and implemented by Damien Neil.

- Add a --version flag to all executables, which prints the program
  name and version to standard output.

- Don't rewrite the lease file every thousand leases.

- A bug in nit.c for older SunOS machines was fixed by a patch sent in
  by Takeshi Hagiwara.

- Fix a memory corruption bug in the DHCP client.

- Lots of documentation updates.

- Add a feature allowing environment variables to be passed to the
  DHCP client script on the DHCP client command line.

- Fix client medium support, which had been broken for some time.

- Fix a bug in the DHCP client initial startup backoff interval, which
  would cause two DHCPDISCOVERS to be sent back-to-back on startup.

		Changes since 3.0 Beta 2 Patchlevel 15

- Some documentation tweaks.

- Maybe fix a problem in the DLPI code.

- Fix some error code space inconsistencies in ddns update code.

- Support relay agents that intercept unicast DHCP messages to stuff
  agent options into them.

- Fix a small memory leak in the relay agent option support code.

- Fix a core dump that would occur if a packet was sent with no
  options.

		Changes since 3.0 Beta 2 Patchlevel 14

- Finish fixing a long-standing bug in the agent options code.   This
  was causing core dumps and failing to operate correctly - in
  particular, agent option stashing wasn't working.   Agent option
  stashing should now be working, meaning that agent options can be
  used in class statements to control address allocation.

- Fix up documentation.

- Fix a couple of small memory leaks that would have added up
  significantly in a high-demand situation.

- Add a log-facility configuration parameter.

- Fix a compile error on some older operating systems.

- Add the ability in the client to execute certain statements before
  transmitting packets to the server.   Handy for debugging; not much
  practical use otherwise.

- Don't send faked-out giaddr when renewing or bound - again, useful
  for debugging.

		Changes since 3.0 Beta 2 Patchlevel 13

- Fixed a problem where the fqdn decoder would sometimes try to store
  an option with an (unsigned) negative length, resulting in a core
  dump on some systems.

- Work around the Win98 DHCP client, which NUL-terminates the FQDN
  option.

- Work around Win98 and Win2k clients that will claim they want to do
  the update even when they don't have any way to do it.

- Fix some log messages that can be printed when failover is operating
  that were not printing enough information.

- It was possible for a DHCPDISCOVER to get an allocation even when
  the state machine said the server shouldn't be responding.

- Don't load balance DHCPREQUESTs from clients in RENEWING and
  REBINDING, since in RENEWING, if we heard it, it's for us, and in
  REBINDING, the client wouldn't have got to REBINDING if its primary
  were answering.

- When we get a bogus state lease binding state transition, don't do
  the transition.


		Changes since 3.0 Beta 2 Patchlevel 12

- Fixed a couple of silly compile errors.

		Changes since 3.0 Beta 2 Patchlevel 11

- Albert Herranz tracked down and fixed a subtle bug in the base64
  decoder that would prevent any key with an 'x' in its base64
  representation from working correctly.

- Thanks to Chris Cheney and Michael Sanders, we have a fix for the
  hang that they both spotted in the DHCP server - when
  one-lease-per-client was set, the code to release the "other" lease
  could spin.

- Fix a problem with alignment of the input buffer in bpf in cases
  where two packets arrive in the same bpf read.

- Fix a problem where the relay agent would crash if you specified an
  interface name on the command line.

- Add the ability to conditionalize client behaviour based on the
  client state.

- Add support for the FQDN option, and added support for a new way of
  doing ddns updates (ddns update style interim) that allows more than
  one DHCP server to update the DNS for the same network(s).   This
  was implemented by Damien Neil with some additional functionality
  added by Ted Lemon.

- Damien added a "log" statement, so that the configuration file can
  be made to log debugging information and other information.

- Fixed a bug that caused option buffers not to be terminated with an
  end option.

- Fixed a long-standing bug in the support for option spaces where the
  options are stored as an ordered list rather than in a hash table,
  which could theoretically result in memory pool corruption.

- Prevent hardware declarations with no actual hardware address from
  being written as something unparsable, and behave correctly in the
  face of a null hardware address on input.

- Allow key names to be FQDNs, and qualify the algorithm name if it is
  specified unqualified.

- Modify the DDNS update code so that it never prints the "resolver
  failed" message, but instead says *why* the resolver failed.

- Officially support the subnet selection option, which now has an
  RFC.

- Fix a build bug on MacOS X.

- Allow administrator to disable ping checking.

- Clean up dhcpd.conf documentation and add more information about how
  it works.

		Changes since 3.0 Beta 2 Patchlevel 10

- Fix a bug introduced during debugging (!) and accidentally committed
  to CVS.

		Changes since 3.0 Beta 2 Patchlevel 9

- Fix DHCP client handling of vendor encapsulated options.

- Fix a bug in the handling of relay agent information options introduced
  in patchlevel 9.

- Stash agent options on client leases by default, and use the stashed
  options at renewal time.

- Add the ability to test the client's binding state in the client
  configuration language.

- Fix a core dump in the DNS update code.

- Fix some expression evaluation bugs that were causing updates to be
  done when no client hostname was received.

- Fix expression evaluation debugging printfs.

- Teach pretty_print_option to print options in option spaces other than
  the DHCP option space.

- Add a warning message if the RHS of a not is not boolean.

- Never select for more than a day, because some implementations of
  select will just fail if the timeout is too long (!).

- Fix a case where a DHCPDISCOVER from an unknown network would be
  silently dropped.

- Fix a bug where if a client requested an IP address for which a different
  client had the lease, the DHCP server would reallocate it anyway.

- Fix the DNS update code so that if the client changes its name, the DNS
  will be correctly updated.

		Changes since 3.0 Beta 2 Patchlevel 8

- Oops, there was another subtle math error in the header-length
  bounds-checking.

		Changes since 3.0 Beta 2 Patchlevel 7

- Oops, forgot to byte-swap udp header length before bounds-checking it.

		Changes since 3.0 Beta 2 Patchlevel 6

- Fix a possible DoS attack where a client could cause the checksummer
  to dump core.   This was a read, not a write, so it shouldn't be
  possible to exploit it any further than that.

- Implement client- and server-side support for using the Client FQDN
  option.

- Support for other option spaces in the client has been added.   This
  means that it is now possible to define a vendor option space on the
  client, request options in that space from the server (which must
  define the same option space), and then use those options in the
  client.   This also allows NWIP and Client FQDN options to be used
  meaningfully.

- Add object initializer support.   This means that objects can now be
  initialized to something other than all-zeros when allocated, which
  makes, e.g., the interface object support code a little more robust.

- Fix an off-by-one bug in the host stuffer.   This was causing host
  deletes not the work, and may also have been causing OMAPI
  connections to get dropped.   Thanks to James Brister for tracking
  this one down!

- Fixed a core dump in the interface discovery code that is triggered
  when there is no subnet declaration for an interface, but the server
  decides to continue running.   Thanks to Shane Kerr for tracking
  down and fixing this problem.

		Changes since 3.0 Beta 2 Patchlevel 5

- Fix a bug in the recent enhancement to the interface discovery code
  to support arbitrary-length interface lists.

- Support NUL-terminated DHCP options when initializing client-script
  environment.

- Fix suffix operator.

- Fix NetWare/IP option parsing.

- Better error/status checking in dhcpctl initialization and omapi
  connection code.

- Fix a potential memory smash in dhcpctl code.

- Fix SunOS4 and (maybe) Ultrix builds.

- Fix a bug where a certain sort of incoming packet could cause a core
  dump on Solaris (and probably elsewhere).

- Add some more safety checks in error logging code.

- Add support for ISC_R_INCOMPLETE in OMAPI protocol connection code.

- Fix relay agent so that if an interface is specified on the command
  line, the relay agent does not dump core.

- Fix class matching so that match if can be combined with match or
  spawn with.

- Do not allow spurious leases in the lease database to introduce
  potentially bogus leases into the in-memory database.

- Fix a byte-order problem in the client hardware address type code
  for OMAPI.

- Be slightly less picky about what sort of hardware addresses OMAPI
  can install in host declarations.

		Changes since 3.0 Beta 2 Patchlevel 4

- Incorporated Peter Marschall's proposed change to array/record
  parsing, which allows things like the slp-agent option to be encoded
  correctly.   Thanks very much to Peter for taking the initiative to
  do this, and for doing such a careful job of it (e.g., updating the
  comments)!

- Added an encoding for the slp-agent option.   :')

- Fixed SunOS 4 build.  Thanks to Robert Elz for responding to my
  request for help on this with patches!

- Incorporated a change that should fix a problem reported by Philippe
  Jumelle where when the network connection between two servers is
  lost, they never reconnect.

- Fix client script files other than that for NetBSD to actually use
  make_resolv_conf as documented in the manual page.

- Fix a bug in the packet handling code that could result in a core
  dump.

- Fix a bug in the bootp code where responses on the local net would
  be sent to the wrong MAC address.   Thanks to Jerry Schave for
  catching this one.

		Changes since 3.0 Beta 2 Patchlevel 3

- In the DHCP client, execute client statements prior to using the values
  of options, so that the client configuration can overridden, e.g., the
  lease renewal time.

- Fix a reference counting error that would result in very reproducible
  failures in updates, as well as occasional core dumps, if a zone was
  declared without a key.

- Fix some Linux 2.0 compilation problems.

- Fix a bug in scope evaluation during execution of "on" statements that
  caused values not to be recorded on leases.

- If the dhcp-max-message-size option is specified in scope, and the
  client didn't send this option, use the one specified in scope to
  determine the maximum size of the response.

		Changes since 3.0 Beta 2 Patchlevel 2

- Fix a case where spawning subclasses were being allocated
  incorrectly, resulting in a core dump.

- Fix a case where the DHCP server might inappropriately NAK a
  RENEWING client.

- Fix a place dhcprequest() where static leases could leak.

- Include memory.h in omapip_p.h so that we don't get warnings about
  using memcmp().

		Changes since 3.0 Beta 2 Patchlevel 1

- Notice when SIOCFIGCONF returns more data than fit in the buffer -
  allocate a larger buffer, and retry.   Thanks to Greg Fausak for
  pointing this out.

- In the server, if no interfaces were configured, report an error and
  exit.

- Don't ever record a state of 'startup'.

- Don't try to evaluate the local failover binding address if none was
  specified.   Thanks to Joseph Breu for finding this.<|MERGE_RESOLUTION|>--- conflicted
+++ resolved
@@ -129,7 +129,6 @@
   includes/site.h. This flag is undefined by default.
   [ISC-Bugs #43927]
 
-<<<<<<< HEAD
 - Added new compile time option --with-srv-conf-file which specifies a
   default location of the server configuration file.
   [ISC-Bugs #44765]
@@ -163,12 +162,11 @@
   The crash occurred when server configuration changes rendered the existing
   binding out-of-range and no other leases were available to offer.
   [ISC-Bugs #44373]
-=======
+
 - Client now calls the script with reason set to FAIL when run with -1
   (one try) and there are no server responses. Thanks for a patch by Martin
   Pitt which got to us via Andrew Pollock.
   [ISC-bugs #18183]
->>>>>>> d43a5835
 
 			Changes since 4.3.0 (bug fixes)
 
