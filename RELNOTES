--- conflicted
+++ resolved
@@ -64,13 +64,8 @@
   keep the previous behavior.
   [ISC-Bugs #38692]
 
-<<<<<<< HEAD
-- The Linux packet filter code now correctly treats only least significant
-  12 bits an inbound packet's TCI value as the VLAN id (per IEEE 802.1Q).
-=======
-- The linux packet filter code now correctly treats only the least significant
+- The Linux packet filter code now correctly treats only the least significant
   12 bits in an inbound packet's TCI value as the VLAN id (per IEEE 802.1Q).
->>>>>>> b12e0ca9
   Prior to this it was using the entire 16 bit value as the VLAN id and
   incorrectly discarding packets.  Thanks to Jiri Popelka at Red Hat for
   reporting this issue and supplying its patch.
