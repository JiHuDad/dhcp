                Internet Systems Consortium DHCP Distribution
                            Version 4.4.0-dev
                             29 March 2016

                             Release Notes

                              NEW FEATURES

The major "theme" for ISC DHCP 4.4.x ....

    <TBD PRIOR TO RELEASE OF 4.4.0>

For information on how to install, configure and run this software, as
well as how to find documentation and report bugs, please consult the
README file.

ISC DHCP uses standard GNU configure for installation. Please review the
output of "./configure --help" to see what options are available.

The system has only been tested on Linux, FreeBSD, and Solaris, and may not
work on other platforms. Please report any problems and suggested fixes to
<dhcp-users@isc.org>.

ISC DHCP is open source software maintained by Internet Systems
Consortium.  This product includes cryptographic software written
by Eric Young (eay@cryptsoft.com).

Please note that as of version 4.4.0, ISC DHCP is licensed under the Mozilla
Public License, MPL 2.0. Please see https://www.mozilla.org/en-US/MPL/2.0/
to read the MPL 2.0 license terms.

Older versions already published under the ISC license will remain under the
ISC license.  Those unsure whether or not the license change affects their use
of ISC DHCP, or who wish to discuss how to comply with the license may contact
ISC at info@isc.org or use https://www.isc.org/mission/contact/.

We welcome comments from DHCP users, about this or anything else we do.  Email
Vicky Risk, Product Manager at vicky@isc.org or discuss on
dhcp-users@lists.isc.org.

			Changes since 4.3.0 (new features)

- Insert the raw data from a fully encapsualted option into the option cache.
  This allows "exists" to check for the option if any sub options exist.  It
  also adds the raw data to the environment variables supplied to the client
  script.
  [ISC-Bugs #39863]

- Pass configure arguments which begin with an upper case letter, e.g.
  CFLAGS, to the embedded bind configure, so it is no longer required
  to use environment variables to get the same effect.
  [ISC-Bugs #35143]

- Added --enable-kqueue, --enable-epoll, --enable-devpoll and a more
  general --with-bind-extra-config to pass extra options to the
  embedded bind configure. Note we had mixed experiences with this
  so it is at the user risk, i.e., they are NOT SUPPORTED yet.
  [ISC-Bugs #20890]

- Changed the way the embedded bind Makefile is updated by configure.
  The only user visible side effect is that --with-libbind now requires
  either "no" or an (absolute) path, i.e. "yes" is no longer valid.
  [ISC-Bugs #43227]

- Added the support for git repositories in the util/bind.sh script.
  When you build ISC DHCP from a git repo, i.e., without a "bind"
  directory populated as in the release distribution file, you may now
  create the bind directory, change to it and clone the private
  (repo.isc.org/proj/git/prod/bind9.git) or the public
  (https://source.isc.org/git/bind9.git) git repository into
  bind/bind9 and then invoke the util/bind.sh script as usual.
  Note this option is incompatible with "make dist" (and make "distcheck")
  because no bind/bind.tar.gz nor bind/version.tmp files are available.
  [ISC-Bugs #43236]

- Use the embedded bind libraries where they are built (vs where they
  are installed).
  [ISC-Bugs #39319]

- Use last version (9.11) of plain embedded bind libraries in place of
  older (9.9) version of export bind libraries.
  [ISC-Bugs #43215]

- Using "make distcheck" now works with external bind libraries (aka
  configure --with-libbind).
  [ISC-Bugs #43285]

- The server now allows the client identifier (option 61) to own leases
  in more than one subnet concurrently. Prior to this the server would
  incorrectly release an existing lease in one subnet prior to assigning
  a lease in another subnet. Note that the prior behavior can be still
  be achieved by enabling one-lease-per-client. Thanks to both David Zych at
  the University of Illinois and Norm Proffitt of Infoblox for reporting
  the issue; and Norm for suggesting a solution.
  [ISC-Bugs #41358]

- Added --enable-bind-install to install embedded bind includes and
  libraries. Default is to not install them (it was the previous
  behavior). If you'd like to change the includedir and/or libdir
  installation directories to something different than for ISC DHCP
  you must pass them using the --with-bind-extra-config configuration
  arguments.
  [ISC-Bugs #39318]

- Added support of dynamic shared libraries with libtool. A new
  --enable-libtool configuration parameter is available but
  should not be used directly: *please* read the build configuration
  section in the README file for the recommended procedure.
  [ISC-Bugs #29402]

- IPv6 operation now supports an EUI-64 based address allocation which will
  calculate addresses for clients with EUI-64 DUIDs based on those DUIDs when
  enabled by setting use-eui-64 true.  The parameter may defined down to the
  pool scope.  Note this feature must be compiled in by defining EUI_64 in
  includes/site.h. This flag is undefined by default.
  [ISC-Bugs #43927]

- Added new compile time option --with-srv-conf-file which specifies a
  default location of the server configuration file.
  [ISC-Bugs #44765]

- Added --dad-wait-time parameter to dhclient. It specifies the maximum time,
  in seconds, that the client process should wait for the duplicate address
  detection to complete before initiating DHCP requests. This value is
  propagated to the dhclient script and the script is responsible for waiting
  the specified amount of time or until DAD has completed. If the script does
  not support it, specifying this parameter has no effect. The default value
  is 0 which specifies that the script should not wait for DAD. With this
  change the following scripts have been modified to support the new parameter:
  freebsd, linux, macos, netbsd, openbsd.
  [ISC-Bugs #36169]

- Modified DDNS support initialization such that DNS related ports will only be
  opened by the server (dhcpd) at startup if ddns-update-style is not "none";
  by dhclient only if and when the it first attempts an update; and never by
  dhcrelay.  Prior to this all three always did the initialization at startup
  which causes them to always open on and listen for traffic on two random
  ports. Thanks to Rodney Beede for reporting the issue.
  [ISC-Bugs #45290]
  [ISC-Bugs #33377]

- Added error logging to two memory allocation failure checks. Thanks to Bill
  Parker (wp02855 at gmail dot com) for reporting the issue.
  [ISC-Bugs #41185]

- Corrected a dhclient -6 issue that caused the client to crash with an
  "Impossible condition" error after de-preferencing its only IA binding.
  The crash occurred when server configuration changes rendered the existing
  binding out-of-range and no other leases were available to offer.  Thanks
  to Pierre Clerissi for bringing this issue to our attention.
  [ISC-Bugs #44373]

- By defining CALL_SCRIPT_ON_ONETRY_FAIL in includes/site.h, dhclient will
  now call the script with reason set to FAIL when run with -1 (one try) and
  there are no server responses.  This applies to IPv4 mode only. Thanks for a
  patch by Martin Pitt which got to us via Andrew Pollock.
  [ISC-bugs #18183]

- Linux script updated. The script is now based on Debian version. It uses
  ip tool from iproute2 package and ifconfig is no longer used. This also
  addresses an issue of calling arping with inappropriate parameter.
  [ISC-bugs #19430]
  [ISC-bugs #18111]

- The directory minires has been removed from the source tree.  It has
  long been obsolete for branches other than v4_1_esv.  Additionally,
  includes/minires.h was renamed includes/ns_name.h.
  [ISC-bugs #45471]

- The directory includes/isc-dhcp and it's only occupant, dst.h, have
  been removed from the source tree.  They are obsolete for branches
  other than v4_1_esv.
  [ISC-bugs #45541]

- Replaced ISC licensing with Mozilla Public License, MPL 2.0 licensing
  throughout.  Please see https://www.mozilla.org/en-US/MPL/2.0/ to read
  the MPL 2.0 license terms.
  [ISC-Bugs #45541]

- Load balancing for failover peers can now be disabled by setting
  "load balance max secs" to 0. Doing so for both peers means both
  servers will respond to all DHCPDISCOVERs or DHCPREQUESTs as soon as
  they are received.
  [ISC-Bugs #39669]

- Added a new dhclient command line parameter, --prefix-len-hint <length>.
  When used in conjunction with -P, it directs dhclient to use the given
  length as the prefix length hint when requesting prefixes.  Thanks to
  H. Peter Anvin for suggesting this change.
 [ISC-Bugs #43792]
 [ISC-Bugs #35112]
 [ISC-Bugs #32228]
 [ISC-Bugs #29470]

- dhclient will now wait for 10 seconds after declining an IPv4 address
  before issuing a discover.  This is in keeping with RFC 2131, section 3.1.5.
  Prior to this dhclient did not wait at all. The amount of time dhclient
  waits can be specified via a new command line parameter:
  --decline-wait-time <seconds>.  A value of zero equates to no wait at all.
  Thanks to Pavel Kankovsky for bringing this matter to our attention.
  [ISC-Bugs #45457]

- Corrected dhclient command line parsing for --dad-wait-time that causes
  even valid values to fail as invalid on some environments.
  [ISC-Bugs #46535]

<<<<<<< HEAD
- dhclient will now include the lease address when logging DHCPOFFERs,
  DHCPREQUESTs, DHCPACKs, DHCPRELEASEs, and DHCPDECLINEs.  Additionally,
  DHCPOFFERs will be logged before their corresponding DHCPREQUESTs are
  sent and logged.
  [ISC-Bugs #2729]

- When given the -T command line argument, in addition to reading the
  current lease file, the server will write the leases to a temporary
  lease file.  This can help detect issues in server configuration that
  only surface when leases are written to the file.  The current lease
  file will not be modified and the temporary lease file is removed upon
  completion of the test.
  [ISC-Bugs #22267]

- dhclient will now generate a DHCPv6 DECLINE message containing all IA_NA
  addresses which for which the client script indicates a DAD failure. After
  receiving the DECLINE reply, dhclient will restart the solicit process.
  Note, the client script must exit with a value of 3 to signify that the
  address failed DAD.  Thanks to Jiri Popelka of Red Hat for submitting the
  patch that was the foundation for this change.
  [ISC-Bugs #21297]
  [ISC-Bugs #36966]
=======
- Replaced compilation option, enable-secs-byteorder, with a run-time, server
  configuration parameter, check-secs-byte-order.  When enabled, the
  server will check for clients that do the byte ordering on the secs field
  incorrectly.  This field should be in network byte order but some clients
  get it wrong.  When this parameter is enabled the server will examine the
  secs field and if it looks wrong (high byte non zero and low byte zero) swap
  the bytes.  The default is disabled.  This parameter is only useful when
  doing load balancing within failover.
  [ISC-Bugs #45364]
>>>>>>> fe78015b

			Changes since 4.3.0 (bug fixes)

- Tidy up several small tickets.
  Correct parsing of DUID from config file, previously the LL type
  was put in the wrong place in the DUID string.
  [ISC-Bugs #20962]

  Add code to parse "do-forward-updates" as well as "do-forward-update"
  Thanks to Jiri Popelka at Red Hat.
  [ISC-Bugs #31328]

  Remove log_priority as it isn't currently used.
  [ISC-Bugs #33397]

  Increase the size of the buffer used for reading interface information.
  [ISC-Bugs #34858]

- Remove an extra set of the msg_controllen variable.
  [ISC-Bugs #21035]

- Add a more understandable error message if a configuration attempts
  to add multiple keys for a single zone.  Thanks to a patch from Jiri
  Popelka at Red Hat.
  [ISC-Bugs #31892]

- Fix some minor issues in the dst code.
  [ISC-Bugs #34172]

- Properly #ifdef functions so that the code can compile without NSUPDATE.
  [ISC-Bugs #35058]

- Update the partner's stos (start time of state, basically when we last
  heard from this partner) field when updating the state in failover.
  [ISC-Bugs #35549]

- Modify the overload processing to allow space for the remote agent ID.
  [ISC-Bugs #35569]
  Handle the ordering of the SUBNET_MASK option even if it is the last
  option in the list.
  [ISC-Bugs #24580]

- Remove the code that allows a server to follow RFC3315 instead of
  the subsequent errata from August 2010 when determining which IAs
  to include if no addresses will be assigned.
  [ISC-Bugs #28938]

- Remove unused RCSID tags.
  [ISC-Bugs #35846]

- Correct the v6 client timing code.  When doing the timing backoff
  for MRT limit it to MRD.
  Thanks to Jiri Popelka at Red Hat for the bug report and fix.
  [ISC-Bugs #21238

- Add a log entry when killing a client and remove the PID files
  when a server, relay or client are killed.
  [ISC-Bugs #16970]
  [ISC-Bugs #17258]

- Some minor cleanups in the client code.
  In addition to checking for dhcpc check for bootpc in the services list.
  [ISC-Bugs #18933]
  Correct the client code to only try to get a lease once when the
  given the "-1" argument.
  Thanks to Jiri Popelka at Red Hat for the bug report and fix.
  [ISC-Bugs #26735]
  When asked for the version don't send the output to syslog.
  [ISC-Bugs #29772]
  Add the next server information to the environment variables for
  use by the client script.  In order to avoid changing the client
  lease file the next server information isn't written to it.
  Thanks to Tomas Hozza at Red Hat for the suggestion and a prototype fix.
  [ISC-Bugs #33098]

- Several updates to the dhcp server code.
  When not in quiet mode print out the files being used.
  [ISC-Bugs #17551]
  As accessing some pid files may require privileges move the dropping
  of permission bits due to the paranoia patch to be after the pid code.
  Thanks to Jiri Popelka at Red Hat for the bug report and fix.
  [ISC-Bugs #25806]
  When processing a "--version" request don't output the version information
  to syslog.

- Add the "enable-log-pid" build option to the configure script.  When enabled
  this causes the client, server and relay programs to include the PID
  number in syslog messages.
  Thanks to Marius Tomaschewski for the suggestion and proto-patch.
  [ISC-Bugs #29713]

- Add a #define to specify the prefix length used when a client attempts
  to configure an address.  This can be modified by editing includes/site.h.
  By default it is set to 64.  While 128 might be a better choice it would
  also be a change for currently running systems, so we have left it at 64.
  [ISC-Bugs #DHCP-2]

- Add a run time option to the client "-df" to allow the administrator to
  point to a second lease file the client can search for a DUID.  This can
  be used to allow a v4 and a v6 instance of the client to share a DUID.
  The second file will only be searched if there isn't a DUID in the main
  lease file and the DUID will be written out to the main lease file.
  [ISC-Bugs #34886]

- Have the client fsync the lease file to avoid lease corruption if the
  client hibernates or otherwise shuts down.
  [ISC-Bugs #35894]

- Add a check for L2VLAN in bpf.c to help support VLAN interfaces
  Thanks to Steinar Haug for the suggestion.
  [ISC-Bugs #36033]

- Modify the handling of the resolv.conf file to allow the DHCP
  process to start up even if the resolv.conf file has problems.
  [ISC-Bugs #35989]

- Add threshold logging functionality.  Two new options,
  log-threshold-low and log-threshold-high, indicate to the
  server if and when it should log an error message as addresses
  in a pool are used.
  [ISC-Bugs #34487]

- Add code to properly dereference a pointer in the dhclient code
  on an error condition.
  [ISC-Bugs #36194]

- Add code to help clean up soft leases.
  [ISC-Bugs #36304]

- Disable the gentle shutdown functionality until we can determine
  the best way to present it to remove or reduce the side effects.
  [ISC-Bugs #36066]

- Modify the message displayed when a process hits a fatal error.
  The new message is much shorter and simply points to the README
  and our website for directions on bug submissions.
  [ISC-Bugs #24789]

- Handle an absent resolv.conf file better.
  [ISC-Bugs #35194]

- Tidy up receive packet processing.
  Thanks to Brad Plank of GTA for reporting the issue and suggesting
  a possible patch.
  [ISC-Bugs #34447]

- Corrected parser's right brace matching when a statement contains an error.
  [ISC-Bugs #36021]

- TSIG-authenticated dynamic DNS updates now support the use of these
  additional algorithms: hmac-sha1, hmac-sha224, hmac-sha256, hmac-sha384,
  and hmac-sha512
  [ISC-Bugs #36947]

- Added check for invalid failover message type. Thanks to Tobias Stoeckmann
  working with the OpenBSD project who spotted the issue and provided the
  patch.
  [ISC-Bugs #36653]

- Corrected rate limiting checks for bad packet logging.  Thanks to Tobias
  Stoeckmann working with the OpenBSD project who spotted the issue and
  provided the patch.
  [ISC-Bugs #36897]

- Log statements depicting what files will be used by the server now occur
  after the configuration file has been processed.
  [ISC-Bugs #36671]

- Addressed Coverity issues reported as of 07-31-2014:
  [ISC-Bugs #36712] Corrects Coverity reported "high" impact issues.
  [ISC-Bugs #36933] Corrects Coverity reported "medium" impact issues
  [ISC-Bugs #37708] Fixes compilation error in dst_api.c seen in older
  compilers that was introduced by #36712

- Server now supports a failover split value of 256.
  [ISC-Bugs] #36664]

- Remove unneeded error #defines.  These defines were included in case
  external programs required the older versions of the macro.  They
  have been #ifdeffed for now and will be removed at a future date.
  See site.h for the #define to include them again, but you should
  switch to using the DHCP_R_* versions instead of the ISC_R_* versions.
  Also ISC_R_MULTIPLE has been removed as it is also defined in bind.
  [ISC-Bugs #37128]

- Added checks in range6 and prefix6 statement parsing to ensure addresses
  are within the declared subnet. Thanks to Jiri Popelka at Red Hat for the
  bug report and patch.
  [ISC-Bugs #32453]
  [ISC-Bugs #17766]
  [ISC-Bugs #18510]
  [ISC-Bugs #23698]
  [ISC-Bugs #28883]

- Addressed checksum issues:
  Added checksum readiness check to Linux packet filtering which eliminates
  invalid packet drops due to checksum errors when checksum offloading is
  in use.  Based on dhcp-4.2.2-xen-checksum.patch made to the Fedora project.
  [ISC-Bugs #22806]
  [ISC-Bugs #15902]
  [ISC-Bugs #17739]
  [ISC-Bugs #18010]
  [ISC-Bugs #22556]
  [ISC-Bugs #29769]
  Inbound packets with UDP checksums of 0xffff now validate correctly rather
  than being dropped.
  [ISC-Bugs #24216]
  [ISC-Bugs #25587]

- Added the echo-client-id configuration parameter to the server configuration.
  The server now supports RFC 6842 compliant behavior by setting a new
  configuration parameter, echo-client-id.  When enabled, the server will
  include the client identifier option (Option code 61) if received, in its
  responses.  The server identifier returned in NAKs (if enabled) will now
  be the globally defined value (if one) if the server cannot attribute the
  inbound request to a known subnet.
  [ISC-Bugs #35958]
  [ISC-Bugs #32545]

- Added support of the configuration parameter, use-host-decl-names, to
  BOOTP request handling.
  [ISC-Bugs #36233]

- Added logic to ignore the signal, SIGPIPE, which ensures write failures
  will be delivered as errors rather than as SIGPIPE signals on all OSs.
  Thanks to Marius Tomaschewski from SUSE who reported the issue and provided
  the patch upon which the fix is based.
  [ISC-Bugs #32222]

- In the failover code, handle the case of communications being interrupted
  when the servers are dealing with POTENTIAL-CONFLICT.  This patch allows
  the primary to accept the secondary moving from POTENTIAL-CONFLICT to
  RESOLUTION-INTERRUPTED as well as handling the bind update process better.
  In addition the code to resend update or update all requests has been
  modified to send requests more often.
  [ISC-Bugs #36810]
  [ISC-Bugs #20352]

- By default, the server will now choose the value to use in the forward DNS
  name from the following in order of preference:

    1. FQDN option if provided by the client
    2. Host name option if provided by the client
    3. Configured option host-name if defined

  As before, this may be overridden by defining ddns-hostname to the desired
  value (or expression).  In addition, the server logic has been extended to
  use the value of the host name declaration if use-host-decl-names is enabled
  and no other value is available.
  [ISC-Bugs #21323]

- DNS updates were being attempted when dhcp-cache-threshold enabled the use of
  the existing lease and the forward DNS name had not changed.  This has been
  corrected.
  [ISC-Bugs #37368]
  [ISC-Bugs #38636]

- Corrected an issue which caused dhclient to incorrectly form the result when
  prepending or appending to the IPv4 domain-search option, received from the
  server, when either of the values being combined contain compressed
  components.
  [ISC-Bugs #20558]

- Added the server-id-check parameter to the server configuration.
  This parameter allows run-time control over whether or not a server,
  participating in failover, verifies the dhcp-server-identifier option in
  DHCP REQUESTs against the server's id before processing the request.
  Formerly, enabling this behavior was done at compilation time through
  the use of the #define, SERVER_ID_CHECK, which has been removed from site.h
  The functionality is now only available through the new runtime parameter.
  [ISC-Bugs #37551]

- During startup, when the server encounters a lease whose binding state is
  FTS_BACKUP but whose pool has no configured failover peer, it will reset the
  lease's binding state to FTS_FREE.  This allows the leases to be reclaimed
  by the server after a pool's configuration has changed from failover to
  standalone. Prior to this such leases would remain stuck in the backup state
  making them unavailable for assignment.  Note this conversion will occur
  whether or not the server is compiled for failover.
  [ISC-Bugs #36960]

- Fixed a small issue in the treatment of hosts in the inform processing
  that could cause the response to an inform to include information from
  the wrong scope.  The two examples we've heard of are getting subnet
  instead of group information associated with a host entry, or getting
  global information instead of subnet if the host entry was built via
  omapi.  Thanks to Julien Soula at University of Lille for finding the
  bug and supplying a patch.
  [ISC-Bugs #35712]

- Avoid calling pool_timer() recursively from supersede_lease().  This could
  result in leases changing state incorrectly or delaying the running of the
  leae expiration code.
  [ISC-Bugs #38002]

- Move the check for a PID file and process to be before we rewrite the
  lease file.  This avoids the possibility of starting a second instance
  of a server which changes the current lease file confusing the first
  instance.  This check is only included if the admin hasn't disabled PID
  files.
  [ISC-Bugs #38078]
  [ISC-Bugs #38143]

- In the client code change the way preferred_life and max_life are printed
  for environment variables to be unsigned rather than signed.
  Thanks to Jiri Popelka at Red Hat for the bug report and patch.
  [ISC-Bugs #37084]

- Modified Linux packet handling such that packets received via VLAN are now
  seen only by the VLAN interface. Prior to this, such packets were seen by
  both the VLAN interface and its parent (physical) interface, causing the
  server to respond to both.  Note this remains an issue for non-Linux OSs.
  Thanks to Jiri Popelka at Red Hat for the patch.
  [ISC-Bugs #37415]
  [ISC-Bugs #37133]
  [ISC-Bugs #36668]
  [ISC-Bugs #36652]

- Log content has been changed to more directly suggest that admins should
  check for multiple IPv6 clients attempting to use the same DUID when only
  abandoned addresses are available.  Debug level logging will now emit counts
  of the total number of, in-use, and abandoned addresses in a shared subnet
  when the server finds no addresses available for a given DUID.  Lastly,
  threshold logging is now automatically disabled for shared subnets whose
  total number of possible addresses exceeds (2^64)-1.
  [ISC-Bugs #26376]
  [ISC-Bugs #38131]

- Added a global parameter, prefix-length-mode, which may be used to determine
  how the server uses a non-zero value for prefix-length supplied by clients
  when soliciting DHCPv6 prefixes.  The server supports selection modes of:
  ignore, prefer, exact, minimum and maximum which are described in detail in
  the server man pages.  The prior behavior of the server was to only offer a
  prefix whose length exactly matched the prefix-length value requested. If
  no such prefixes were available, the server returned a status of none
  available.  Note the default mode, "exact", provides this same behavior.
  [ISC-Bugs #36780]
  [ISC-Bugs #32228]

- Corrected inconsistencies in dhcrelay's setting the upper interface hop count
  limit such that it now sets it to 32 when the upstream address is a multicast
  address per RFC 3315 Section 20. Prior to this if the -u argument preceded
  the -l argument on the command line or if the same interface was specified
  for both; the logic to set the hop limit count for the upper interface was
  skipped.  This caused the hop count limit to be set to the default value
  (typically 1) in the outbound upstream packets.
  [ISC-Bugs #37426]

- Modify the linux and openwrt dhclient scripts to process information
  from a stateless request.  Thanks to Jiri Popelka at Red Hat for the
  bug report and patch.
  [ISC-Bugs #36102]

- Remove more unused RCSID tags.  These weren't noticed in 4.3 as
  the code isn't used anymore but we remove them here to keep the
  code consistent across versions.
  [ISC-Bugs #36451]

- The server now does a better check to see if it can allocate the memory
  for large blocks of v4 leases and should provide a slightly better error
  message.  Note well: the server pre-allocates v4 addresses, if you use
  a large range, such as a /8, the server will attempt to use a large
  amount of memory and may not start if there either isn't enough memory
  or the size exceeds what the code supports.
  [ISC-Bugs #38637]

- The server will now reject unicast Request, Renew, Decline, and Release
  messages from a client unless the server would have sent that client the
  dhcp6.unicast option.  This behavior is in compliance with paragraph 1 in
  each of the sections 18.2,1, 18.2.3, 18.2.6, and 18.2.7 of RFC 3315. Prior
  to this, the server would simply accept the messages.  Now, in order for
  the server to accept such a message, the server configuration must include
  the dhcp6.unicast option either globally or within the shared network to
  which the requested lease belongs. In other words, the server will map
  the first IA_XX address found within the client message to a shared-network
  and look for the presence of the unicast option there and then globally.
  Thanks to Jiri Popelka at Red Hat for this issue and his patch which
  inspired the fix.
  [ISC-Bugs #21235]

- The ATF (Automated Testing Framework) tools used for optional unit tests
  can now be built from its embedded sources in bind, solving the
  atf-run / atf-report issue with recent (>= 0.20) versions of ATF.
  The new configuration option is "./configure --with-atf=bind".
  [ISC-Bugs #38754, #39300]

- Corrected a compilation error introduced by the fix for ISC-Bugs #22806.
  On older linuxes that do not include the tpacket_auxdata structure don't
  bother allocating the cmsgbuf as it isn't necessary and we don't have
  a proper length for it.
  [ISC-Bugs #39209]

- Remove the dst directory.  This was replaced in 4.2.0 with the dst
  code from the Bind libraries but we continued to include it for
  backwards compatibility.  As we have now released 4.3.x it seems
  reasonable to remove it.
  [ISC-Buts #39019]

- Write out the DUID server id on startup in all cases, previously if it
  was read in from server-duid option in the config or lease files for
  DHCPv4 it would not be written to the new lease file.
  [ISC-Bugs #37791]

- When parsing dates for leases convert dates past 2038 to "never".
  This avoids problems with integer overflows in the date and time
  handling code for people that decide to use very large lease times
  or add a lease entry with a date far in the future.
  [ISC-Bugs #33056]

- Leave the siaddr field clear when sending a NACK as per RFC 2131
  table 3.
  [ISC-Bugs #38769]

- In the client don't send expired addresses to the script as part of
  the binding process.  Thanks to Sven Trenkel at Google for reporting
  the issue and suggesting the patch.
  [ISC-Bugs #38631]

- While parsing IPv6 addresses treat "add" as part of the address instead
  of as a token.
  [ISC-Bugs #39529]

- Add support for accessing the v4 lease queues (active, free etc) in a
  binary fashion instead of needing to walk through a linear list to
  insert, find or remove an entry from the queues.  In addition add a
  compile time option "--enable-binary-leases" to enable the new code
  or to continue using the old code.  The old code is the default.
  Thanks to Fernando Soto from BlueCat Networks for the patch.
  [ISC-Bugs #39078]

- Delayed-ack now works properly with Failover. Prior to this, bind updates
  post startup were being queued but never delivered. Among other things, this
  was causing leases to not transition from expired or released to free.
  [ISC-Bugs #31474]

- Clean up parsing of v6 lease files a bit to avoid infinite loops if the
  lease file is corrupt in certain ways.
  [ISC-Bugs #39760]

- Corrected a crash in dhclient that occurs during lease renewal if the
  client is performing its own DNS updates.  Thanks to Jiri Popelka at Red Hat
  for the bug report.
  [ISC-Bugs #38639]

- Corrected an issue in v6 lease file parsing. Prior to this, when encountering
  a lease with an address for which no configured pool exists, the server was
  declaring the lease file corrupt and incorrectly skipping over the subsequent
  entry in the file.  The server will now emit a log message indicating that
  no pool was found for the address (or prefix) and correctly resume parsing
  with the next entry in the lease file.  Our thanks to Michal Žejdl for
  reporting the issue.
  [ISC-Bugs #39314]

- Be more liberal in finding a subnet group associated with a static
  prefix.  When we added the class matching code for v6 we also added
  a requirement that the static prefix must be within a subnet the
  client was in, in order to find the proper statements.  We now
  look for a subnet based on the prefix, failing that on the static
  address for the client and failing that on the shared network
  itself.
  [ISC-Bugs #38329]

- Add a new action expression "parse_vendor_options", which can be used
  to parse a vendor-encapsualted-option received by the server based on
  the encoding specified by the vendor-option-space statement.
  [ISC-Bugs #36449]

- Enhance the PARANOIA patch to include fchown() the lease file to
  allow it to be manipulated after the server does a chown().
  Thanks to Jiri Popelka at Red Hat for the patch.
  [ISC-Bugs #36978]

- Relax the requirement that prefix pools must be within the subnet.
  This was added in as part of #32453 in order to avoid configuration
  mistakes but is being removed as prefixes aren't required to be
  within the same subnet and many people configure them in that fashion.
  [ISC-Bugs #40077]

- Fixed a server crash that could occur when the server attempts to remove
  the billing class from the last lease billed to a dynamic class after said
  class has been deleted.  Our thanks to Lasse Pesonen for reporting the
  issue.
  [ISC-Bugs #39978]

- LDAP Patches - Numerous small patches submitted by contributors have
  been applied to the contributed code which supplies LDAP support.
  In addition, two larger submissions have also been included.  The
  first adds support for IPv6 configuration and the second provides
  GSSAPI authentication. We would like to thank the following for their
  contributions (alphabetically):
    Alex Novak at SUSE
    Bill Parker (wp02855 at gmail dot com)
    Jiri Popelka at Red Hat
    Marius Tomaschewski at SUSE
    (william at adelaide.edu.au), The University of Adelaide
  [ISC-Bugs #39056]
  [ISC-Bugs #22742]
  [ISC-Bugs #24449]
  [ISC-Bugs #28545]
  [ISC-Bugs #29873]
  [ISC-Bugs #30183]
  [ISC-Bugs #30402]
  [ISC-Bugs #32217]
  [ISC-Bugs #32240]
  [ISC-Bugs #33176]
  [ISC-Bugs #33178]
  [ISC-Bugs #36409]
  [ISC-Bugs #36774]
  [ISC-Bugs #37876]

- Handle an out of memory condition in the client a bit better.
  Thanks to Frédéric Perrin from Brocade for finding the issue
  and suggesting a patch.
  [ISC-Bugs #39279]

- Corrected a compilation error introduced by the fix for ISC-Bugs #37415.
  The error occurs on Linux variants that do not support VLAN tag information
  in packet auxiliary data.  The configure script now only enables inclusion
  of the VLAN tag-based logic if it is supported by the underlying OS.
  [ISC-Bugs #38677]

- Specifying the option, --disable-debug, on the configure script command line
  now disables debug features.  Prior to this, specifying --disable-debug
  incorrectly enabled debug features. Thanks to Gustavo Zacarias for reporting
  the issue.
  [ISC-Bugs #37780]

- Unit test execution now uses a path augmented during configuration
  processing of the --with-atf option to locate ATF runtime tools, atf-run
  and atf-report. For most installations of ATF, this should alleviate the
  need to manually include them in the PATH, as was formerly required.
  If the configure script cannot locate the tools it will emit a warning,
  informing the user that the tools must be in the PATH when running unit
  tests.
  Secondly, please note that "make check" will now exit with a failure status
  code (non-zero) if one or more unit tests fail.  This means that invoking
  "make check" from an upper level directory will cause the make process to
  STOP after the first test subdirectory with failed test(s).  To force all
  tests in all subdirectories to run, regardless of individual test outcome,
  use the command "make -k check".
  [ISC-Bugs #38619]

- Corrected a static analyzer warning in common/execute.c
  [ISC-Bugs #40374]

- ISC DHCP now follows the common convention to use the base name a
  program is invoked with (aka argv[0], vs. a builtin name) for
  logs. This should help differentiate syslog entries for DHCPv4 and
  DHCPv6 servers. You can define OLD_LOG_NAME in includes/site.h to
  keep the previous behavior.
  [ISC-Bugs #38692]

- The Linux packet filter code now correctly treats only the least significant
  12 bits in an inbound packet's TCI value as the VLAN id (per IEEE 802.1Q).
  Prior to this it was using the entire 16 bit value as the VLAN id and
  incorrectly discarding packets.  Thanks to Jiri Popelka at Red Hat for
  reporting this issue and supplying its patch.
  [ISC-Bugs #40591]

- Fixed several static analysis issues such as potential null
  references, unchecked strdup returns.  Thanks to Bill Parker (wp02855 at
  gmail dot com) who identified these issues and supplied patches to
  address them.
  [ISC-Bugs #40754]
  [ISC-Bugs #40823]

- Corrected compilation errors that prohibited building the server
  and its ATF unit tests when failover is disabled.
  [ISC-Bugs #40372]

- Added the lease address to the end of the debug level log message
  emitted when an existing lease is renewed within the dhcp-cache-threshold.
  Thanks to Nathan Neulinger at Missouri S&T for suggesting the change.
  [ISC-Bugs #40598]

- Added dhcpv6 and delayed-ack to settings listed in the "Features:"
  section of the configure script output.  Additionally, all of the
  features reported on will now always show either a "yes" or "no"
  value.  Prior to this features left to their default setting would
  not show a value.
  [ISC-Bugs #40381]

- Added a parameter, authoring-byte-order, to the lease file. This value
  is automatically added to the top of new lease files by the server and
  indicates the internal byte order (big endian or little endian) of the
  server.  This permits lease files generated on a server with one form of
  byte order to be used on a server with the opposite form. Our thanks to
  Timothe Litt for calling this to our attention and for the suggestions
  he provided.
  [ISC-Bugs #38396]

- Fixed a small memory leak in the DHCPv6 version of the client code.
  This is unlikely to cause significant issues in actual use.
  [ISC-Bugs #40990]

- Corrected a few minor memory leaks in omapi's dereferencing of
  host objects. Thanks to Jiri Popelka at Red Hat for reporting
  the issue and supplying the patches.
  [ISC-Bugs #33990]
  [ISC-Bugs #41325]

- Cleaned up some of the Make infrastructure to make --with-libbind
  work better.  Though it still only works with an absolute path.
  [ISC-Bugs #39210]

- Made the embedded bind libraries able to be cross compiled
  (please refer to the bind9 documentation to learn how to cross
   compile DHCP and its bind library dependency).
  [ISC-Bugs #38836]

- Update the client code to better support getting IA_NAs and IA_PDs
  in the same packet, see RFC7550 for some discussion.
  [ISC-Bugs #40190]

! Update the bounds checking when receiving a packet.
  Thanks to Sebastian Poehn from Sophos for the bug report and a suggested
  patch.
  [ISC-Bugs #41267]
  CVE: CVE-2015-8605

- When handling an incorrect command line for dhcpd, dhclient or dhcrelay
  print out a specific error message about the first error in addition
  to the usage string.  This may be disabled by editing includes/site.h.
  [ISC-Bugs #40321]
  [ISC-Bugs #41454]

- The configure script will now exit with an error message if it cannot find
  a GNU-style make tool (needed when building BIND libraries) or pkg-config
  (needed to locate ATF used for building unit tests). Prior to this the
  script would exit indicating success causing subsequent attempts to build
  the software to fail.
  [ISC-Bugs #40371]

- Properly terminate strings before passing them to regex and fix
  a boundary error when creating certain new data strings.
  Thanks to Andrey Jr. Melnikov for the bug report.
  [ISC-Bugs #41217]

- Option expressions, such as prepend and append, are now supported when
  running dhclient for IPv6.  Prior to this such statements in the
  client configuration file would be parsed but have no affect.  Thanks
  to Jiri Popelka at Red Hat for reporting the issue.
  [ISC-Bugs #39952]

- A failover primary server will now accept a binding status update from the
  secondary which transitions a lease from ACTIVE to ABANDONED. This accounts
  for instances in which a client declines a lease and only the secondary
  server receives it.  Prior to this the primary server would reject such an
  update as an "invalid state transition".
  [ISC_BUGS #25189]

- Properly allocate memory for a bpf filter.
  Thanks to Bill Parker (wp02855 at gmail dot com) who identified this issue.
  [ISC-Bugs #41485]

- Updated contrib/dhcp-lease-list.pl to handle garbage in the oui file better
  and to print out the hostnames a bit better.
  Thanks to Antoine Beaupré from Debian for the suggested patch.
  [ISC-Bugs #41288]

- The DHCPv6 server now handles long valid and preferred lease times better.
  Values that would cause the internal end time of the lease to wrap are
  modified to work as infinite.
  [ISC-Bugs #40773]

- Updated support for cross compiling by allowing the library archiver
  to be set at configure time via the environment variable 'AR'.
  [ISC-Bugs #41536]

- The server will now match DHCPv6 relayed clients to host declarations
  which include the "hardware" statement, if the relay connected to the
  client supplies the client's hardware address via client-linklayer-address
  option as per RFC 6939.
  [ISC-Bugs #40334]

- Allow a filename to be specified instead of /dev/random during
  configuration.  This is passed to the BIND configuration to allow
  for cross compilation.
  [ISC-Bugs #33835]

- Add more option definitions.
  [ISC-Bugs #40562]

- Correct outputting of long lines in the lease file when writing
  a lease that includes long strings in an execute statement.
  [ISC-Bugs #40994]

- The server will now correctly treat a lease as reserved when the client
  requests an infinite lease time (i.e. OxFFFFFFFF) and "infinite-is-reserved"
  is enabled.  Prior to this the server would halt.  In addition, corrections
  were made to the server to allow a lease's flags field to be set via omapi.
  Prior to this, the server, depending on the host architecture,  would
  incorrectly parse the new flags value from the omapi message.
  [ISC-Bugs #31179]

- ISC DHCP can now be configured and built from a directory other than
  the top level source directory. Note that "make distcheck" uses this
  feature.
  [ISC-Bugs #39262]

- Add support for RFC 3527 to dhcrelay.  A new, dhcrelay command line argument,
  "-U <interface>" enables the addition of a RFC 3527 compliant link selection
  suboption to the agent option added for clients directly connected to the
  relay.
  [ISC-Bugs #34875]
  [ISC-Bugs #41708]

- Add a new global DHCPv6 option, dhcpv6-set-tee-times, which when enabled
  instructs the server to calculate T1 and T2 as recommended in RFC 3315,
  Section 22.4.
  [ISC-Bugs #25687]

- Corrected minor Coverity issues.
  [ISC-Bugs #35144]

- Add support for RFC 7341 DHCPv4 over DHCPv6 with a new configuration
  option "--enable-dhcpv4o6". Note this feature requires DHCPv6 support
  and is not compatible with delayed-ack. Both client and server use 2
  processes which communicate over UDP on a pair of sockets. The new
  "-4o6 <port>" command line argument enables DHCPv4 over DHCPv6 support
  and specifies the consecutive ports to use for inter-process communication.
  Please look at doc/DHCPv4-over-DHCPv6 for more details.
  [ISC-Bugs #35711]

- Correct interface name formation when using DLPI under Solaris 11. As of
  Solaris 11, ethernet device files are located in "/dev/net".  The configure
  script has been modified to detect this situation and adjust the directory
  used accordingly. Thanks to Jarkko Torppa for reporting this issue and
  submitting a patch
  [ISC-Bugs #37954]
  [ISC-Bugs #40752]

- Add a dereference call when handling an error condition while
  decoding a packet.
  [ISC-Bugs #41774]

- Add a new parameter, lease-id-format, to both dhcpd and dhclient. The
  parameter controls the format in which certain values are written to lease
  files.  Formats supported are octal - quoted string containing octal
  escapes, and hex - unquoted, colon separated hex digits.  Thanks to
  Jay Ford, University of Iowa for bringing the issue to our attention.
  [ISC-Bugs #26378]

! Add an option in site.h to limit the number of failover and control
  connections the server will accept.  By default this is 200.
  [ISC-Bugs #41845]
  CVE: CVE-2016-2774

- Fixed util/bindvar.sh error handling.
  [ISC-Bugs #41973]

- Correct error message in relay to use remote id length instead
  of circuit id length.
  [ISC-Bugs #42556]

- Add support for including an encapsulated option in a response
  from the DHCPv6 server.  This allows the v6 FQDN option to be
  returned in responses.
  [ISC-Bugs #29246]

- Add logic to test directory Makefiles to avoid copying Attfile(s)
  when building within the source tree.  This eliminates a noisy but
  otherwise harmless error message when running "make check".
  [ISC-Bugs #41883]

- Leases are now scrubbed of certain prior use information when pool
  re-balancing reassigns them from one FO peer to the other.  This
  corrects an issue where leases that were offered but not used
  by the client retained the client hostname from the original
  client. Thanks to Pavel Polacek, Jan Evangelista Purkyne University
  for reporting the issue.
  [ISC-Bugs #42008]

- In the LDAP code and schema add some missing '6' characters to use
  the v6 instead of the v4 versions.  Thanks to Denis Taranushin for
  reporting this issue and supplying its patch.
  [ISC-Bugs #42666]

- Correct how the pick-first-value expression is written to a lease
  file.  Previously it was written as a concat expression due to
  a cut and paste error.
  [ISC-Bugs #42253]

- Modify the DDNS code to clean up the PTR record even if there
  are issues while cleaning up the A or AAAA records.
  [ISC-Bugs #23954]

- Added global configuration parameter, abandon-lease-time, which determines
  the amount of time a lease remains abandoned.  The default is 84600 seconds.
  Additionaly, the server now conducts a ping check (if ping checks are
  enabled) prior to offering an abandoned lease to client. Our thanks to
  David Zych at University of Illinois for reporting the issue and working
  with us to produce a viable solution.
  [ISC-Bugs #41815]

- Correct handling of interface names during interface discovery. This
  addresses an issue where interface names of 15 characters in length
  could lead to crashes or interface recognition errors during startup
  of dhcpd, dhclient, and dhcrelay.
  [ISC-Bugs #42226]

- Updates to contrib/dhcp-lease-list.pl to make it more friendly.
  The updates are: looking for the lease file in more places and skipping
  the "processing complete" output when creating machine readable
  output.  Thanks to Cameron Paine (cbp at null dot net) for the
  patch.
  [ISC-Bugs #42113]

- When reusing a lease for dhcp-cache-threshold return the hostname
  to the original lease.  Also if the host pointer, UID or hardware address
  change don't allow reuse of the lease.
  Thanks to Michael Vincent for reporting this and helping us
  verify the problem and fix.
  [ISC-Bugs #42849]

- Change dmalloc to use a size_t as the length argument to bring it
  in line with the call it will make to malloc().
  [ISC-Bugs #40843]

- If the failover socket can't be bound, close it.  Otherwise if the
  user configures an incorrect address in the failover stanza the
  server will continue to open new sockets every 90 seconds until
  it runs out.
  [ISC-Bugs #42452]

- Add DHCPv4-mode, dhcrelay command line options, "-iu" and "-id", that
  allow interfaces to be upstream or downstream respectively.  Upstream
  interfaces will accept and forward only BOOTP replies, while downstream
  interfaces will accept and forward only BOOTP requests.
  [ISC-Bugs #41547]

- Clean up some memory references in the vendor-class construct.
  [ISC-Bugs #42984]

- Removed an extraneous expression in omapi socket callback function. Prior
  to this change, the logic was techinically incorrect but other factors
  ensured the outcome itself was correct.  This change was made primarily
  for code clarity. Thanks to Ganesh Pinjala for bringing the issue to our
  attention.
  [ISC-Bugs #42834]

- Corrected a bug which could cause the server to sporadically crash while
  loading lease files with the lease-id-format is set to "hex".  Our thanks
  to Jay Ford, University of Iowa for reporting the issue.
  [ISC-Bugs #43185]

- Eliminated a noisy, but otherwise harmless debug log statment that may
  appear during server startup when building with --enable-binary-leases
  and configuring multiple pools in a shared network.  Thanks to Fernando
  Soto from BlueCat Networks for reporting the issue and supplying a patch.
  [ISC-Bugs #43262]

- The configure script for use with libtool now catches a failure to
  execute autoreconf. Prior to this, autoreconf failures would go undetected
  causing the legacy configure script to loop when run with --enable-libtool.
  [ISC-Bugs #43546]

- When replying to a DHCPINFORM, the server will now include options specified
  at the pool scope, provided the ciaddr field of the DHCPINFORM is populated.
  Prior to this the server only evaluated options down to the subnet scope.
  Thanks to Fernando Soto at BlueCat Networks for reporting the issue.
  [ISC-Bugs #43219]
  [ISC-Bugs #45051]

- When memory allocation fails in a repeated way the process writes
  "Run out of memory." on the standard error and exists with status 1.
  [ISC-Bugs #32744]

- The new lmdb (Lightning Memory DataBase) bind9 configure option is
  now disabled by default to avoid the presence of this library to be
  detected which can lead to a link failure.
  [ISC-Bugs #45069]

- The linux interface discovery code has been modified to use getifaddrs()
  as is done for BSD and OS-X.  Prior to this the code would only recognize
  the first address on an interface and thereby omit vlans.
  Thanks to Jiri Popelka at Redhat, Marius Tomaschewski at SUSE, and Wei
  Kong at Novell, who all submitted patches.
  [ISC-Bugs #28761]
  [ISC-Bugs #31992]
  [ISC-Bugs #25428]
  [ISC-Bugs #31940]
  [ISC-Bugs #32935]

- Fixed a bug in OMAPI that causes omshell to crash when a name-value
  pair with a zero length value is shipped in an object. Thanks to
  Fernando Soto at BlueCat Networks for reporting the issue and
  supplying the patch.
  [ISC-Bugs #29108]

- On 64-bit platforms, dhclient now generates the correct value for the
  script environment variable, "expiry", the lease expiry value exceeds
  0x7FFFFFFF.  Prior to this such values would produce negative values
  for expiry in the script environment.
  [ISC-Bugs #43326]

- Common timer logic was modified to cap the maximum timeout values at
  0x7FFFFFFF - 1. Values larger than that were causing fatal timer out of
  range errors on 64-bit platforms. Thanks to Jiri Popelka at Red Hat for
  reporting the issue.
  [ISC-Bugs #28038]

- DHCP6 FQDN option unpacking code now correctly handles values that contain
  spaces, special, or non-printable characters.  Prior to this the buffer
  size needed was underestimated causing a conversion error message to
  be logged and DNS updates to be skipped. Thanks to Fernando Soto at
  BlueCat Networks for bringing the matter to our attention.
  [ISC-Bugs #43592]

- When running in -6 mode, dhclient now enforces the require option statement
  and will discard offered leases that do not contain all the required
  options specified in the client configuration.  Prior to this the client
  would still consider such leases.  This may be disabled at compile time
  (see ENFORCE_DHCPV6_CLIENT_REQUIRE in includes/site.h). Thanks to
  Mritunjaykumar Dubey at Nokia for reporting the issue.
  [ISC-Bugs #41473]

- Altered DHCPv4 lease time calculation to avoid roll over errors on 64-bit
  OS systems when using -1 or large values for default-lease-time.  Rollover
  values will be replaced with 0x7FFFFFFF - 1.  This alleviates unintentionally
  short expiration times being handed out when infinite lease times (-1) in
  conjunction with failover.  Our thanks to Alessandro Gherardi for bringing
  the issue to our attention.
  [ISC-Bugs #41976]

- The server nows checks both the address and length of a prefix delegation
  when attempting to match it to a prefix pool.  This ensures the server
  responds properly when pool configurations change such that once valid,
  "in-pool" delegations are now treated as being invalid.  During lease
  file loading at startup, the server will discard any PD leases that
  are deemed "out-of-pool" either by address or mis-matched prefix length.
  Clients seeking to renew or rebind such leases will get a response of
  No Binding in the case of the former, and the prefix delegation with
  lifetimes set to zero in the case of the latter.  Thanks to Mark Nejedlo
  at TDS Telecom for reporting this issue.
  [ISC-Bugs #35378]

- The server now detects failover peers that are not referenced in at least
  one pool when run with the command line option for test mode, -T.  Prior to
  this the check was performed too far down stream to be detected in test mode.
  [ISC-Bugs #29892]

- Changed severity of the log message indicating UDP checksum errors in
  the received packets from 'info' to 'debug' to avoid logging excessive
  number of false positives when UDP checksum offloading is enabled.
  [ISC-bugs #41757]

- Replaced ifconfig parameters "add" and "delete" with "alias" and "-alias"
  for IPv6 mode in the client scripts, netbsd and openbsd.  This was
  preventing IPv6 addresses from being added or removed from interfaces.
  Thanks to Tim Dean for reporting this issue.
  [ISC-bugs #31573]

- Corrected an issue where the server would return a client's previously
  released prefix lease even when the client provides a prefix length
  hint that does not match the prior lease.  Now the server will only
  return the previous lease if it exactly matches the hint.  If not
  it will attempt to allocate a new prefix based on the hint and the
  prefix-length-mode.  Thanks to Tim DeNike - Lightspeed Communications
  for pointing out the error of our ways.
  [ISC-bugs #45780]

- Added explicit include of BIND9 isc/util.h to adapt to revisisions
  in BIND9 (see BIND9 ticket #46311).  Prior to this the build was failing
  with implicit function declarations errors for POST() and INSIST().
  [ISC-bugs #46332]

- Added to code ignore empty IPv4 host name option (code 12). While RFC 2132
  states the option cannot be empty, some clients are apparently capable of
  sending it. Prior to this the server was attempting to use it and store it
  in the lease file causing issues with DDNS and so forth.
  [ISC-bugs #43786]

- Replaced iasubopt::heap_index with separate values for active and inactive
  heaps: iasubopt::active_index and iasubopt::inactive_index.  This was done
  to accomodate a change in behavior in BIND9 isc_heap_delete().
  [ISC-bugs #46719]

			Changes since 4.2.0 (new features)

- If a client renews before 'dhcp-cache-threshold' percent of its lease
  has elapsed (default 25%), the server will reuse the allocated lease
  (provide a lease within the currently allocated lease-time) rather
  than extend or renew the lease.  This absolves the server of needing
  to perform an fsync() operation on the lease database before reply,
  which improves performance. [ISC-Bugs #22228]
  Updated this patch to support asynchronous DDNS.  If the server is
  attempting to do DDNS on a lease it should be updated and written to
  disk even if that wouldn't be necessary due to the thresholding.
  [ISC-Bugs #26311]

- The 'no available billing' log line now also logs the name of the last
  matching billing class tried before failing to provide a billing.
  [ISC-Bugs #21759]

- A problem with missing get_hw_addr function when --enable-use-sockets
  was used is now solved on GNU/Linux, BSD and GNU/Hurd systems. Note
  that use-sockets feature was not tested on those systems. Client and
  server code no longer use MAX_PATH constant that is not defined on
  GNU/Hurd systems. [ISC-Bugs #25979]

- Add a perl script in the contrib directory, dhcp-lease-list.pl, which
  can parse v4 lease files and output the lease information in a more
  human friendly manner.  This was written by Christian Hammers with
  some updates by vom and ISC.  This is contributed code and is not
  supported by ISC; however it may be useful to some users.
  [ISC-Bugs #20680]

- Add support in v6 for on-commit, on-expire and on-release.
  [ISC-Bugs #27912]

- Add support for using classes with v6.
  [ISC-Bugs #26510]

- Update the DDNS code to current standards and allow for sharing
  of DDNS entries between v4 and v6 clients.  The new code is used
  if the ddns-update-style is set to "standard", the older code is
  still available if ddns-update-style is set to "interim".  The
  oldest DDNS code "ad-hoc" has been removed.  Thanks to Thomas Pegeot
  who submitted a patch for this issue.  This patch is based on
  that work with some modifications.
  [ISC-Bugs #21139]

- Add a configuration option to the server to suppress using fsync().
  Enabling this option will mean that fsync() is never called.  This
  may provide better performance but there is also a risk that a lease
  will not be properly written to the disk after it has been issued
  to a client and before the server stops.  Using this option is
  not recommended.
  [ISC-Bugs #34810]

- Add some logging statements to indicate when the server is ready
  to serve.  One statement is emitted after the server has finished
  reading its files and is about to enter the dispatch loop.
  This is "Server starting service.".
  The second is emitted when a server determines that both it and
  its failover peer are in the normal state.
  This is "failover peer <name>: Both servers normal."
  [ISC-Bugs #33208]

- Add support for accessing options from v6 relays.  The v6relay
  statement allows the administrator to choose which relay to
  use when searching for an option, see the dhcp-options man page
  for a description.  The host-identifier option has also been
  updated to support the use of relay options, see the dhcpd.conf
  man page for a description.
  [ISC-Bugs #19598]

- When doing DDNS if there isn't an appropriate zone statement attempt
  to find a reasonable nameserver via a DNS resolver.  This restores
  some functionality that was lost in the transition to asynchronous
  DDNS.  Due to the lack of security and increase in fragility of the
  system when using this feature we strongly recommend the use of
  appropriate zone statements rather than using this functionality.
  [ISC-Bugs #30461]

- Add support for specifying the address from which to send
  DDNS updates on the DHCP server.  There are two new options
  "ddns-local-address4" and "ddns-local-address6" that each take
  one instance of their respective address types.
  [ISC-Bugs #34779]

- Add ignore-client-uids option in the server.  This option causes
  the server to not record a client's uid in its lease.  This
  violates the specification but may also be useful when a client
  can dual boot using different client ids but the same mac address.
  Thank you to Brian De Wolf at Cal Poly Pomona for the patch.
  [ISC-Bugs #32427]
  [ISC-Bugs #35066]

- Extend the DHCPINFORM processing to honor the subnet selection option
  and take host declarations into account.
  Thanks to Christof Chen for testing and submitting the patch.
  [ISC-Bugs #35015]

- Extend the hardware expression to look into the lease structure
  for a hardware address if there is no packet.  This allows the
  server to find the hardware address during on-expiry processing.
  [ISC-Bugs #24584]

- Add definitions for some options that have been specified by the IETF.
  [ISC-Bugs #29268]
  [ISC-Bugs #35198]

			Changes since 4.2.0 (bug fixes)

- When using 'ignore client-updates;', the FQDN returned to the client
  is no longer truncated to one octet.

- Cleaned up an unused hardware address variable in nak_lease().

- Manpage entries for the ia-pd and ia-prefix options were updated to
  reflect support for prefix delegation.

- Cleaned up some compiler warnings

- An optimization described in the failover protocol draft is now included,
  which permits a DHCP server operating in communications-interrupted state
  to 'rewind' a lease to the state most recently transmitted to its peer,
  greatly increasing a server's endurance in communications-interrupted.
  This is supported using a new 'rewind state' record on the dhcpd.leases
  entry for each lease.

- Fix the trace code which was broken by the changes to the DDNS code.

- Update the fsync code to work with the changes to the DDNS code.  It now
  uses a timer instead of noticing if there are no more packets to process.

- When constructing the DNS name structure from a text string append
  the root to relative names.  This satisfies a requirement in the DNS
  library that names be absolute instead of relative and prevents DHCP
  from crashing.  [ISC-Bugs #21054]

- "The LDAP Patch" that has been circulating for some time, written by
  Brian Masney and S.Kalyanasundraram and maintained for application to
  the DHCP-4 sources by David Cantrell has been included.  Please be
  advised that these sources were contributed, and do not yet meet the
  high standards we place on production sources we include by default.
  As a result, the LDAP features are only included by using a compile-time
  option which defaults off, and if you enable it you do so under your
  own recognizance.  We will be improving this software over time.
  [ISC-Bugs #17741]

- Prohibit including lease time information in a response to a DHCP INFORM.
  [ISC-Bugs #21092]

! Accept a client id of length 0 while hashing.  Previously the server would
  exit if it attempted to hash a zero length client id, providing attackers
  with a simple denial of service attack.  [ISC-Bugs #21253]
  CERT: VU#541921 - CVE: CVE-2010-2156

- A memory leak in ddns processing was closed.  [ISC-Bugs #21377]

- Modify the exception handling for initial context creation.  Previously
  we would try and clean up before exiting.  This could present problems
  when the cleanup required part of the context that wasn't available.  It
  also didn't do much as we exited afterwards anyway.   Now we simply log
  the error and exit. [ISC-Bugs #21093]

- A bug was fixed that could cause the DHCPv6 server to advertise/assign a
  previously allocated (active) lease to a client that has changed subnets,
  despite being on different shared networks.  Dynamic prefixes specifically
  allocated in shared networks also now are not offered if the client has
  moved.  [ISC-Bugs #21152]

- Add some debugging output for use with the DDNS code. [ISC-Bugs #20916]

- Fix the trace code to handle timing events better and to truncate a file
  before using instead of overwriting it.  [ISC-Bugs #20969]

- Modify the determination of the default TTL to use for DDNS updates.
  The user may still configure the ttl via ddns-ttl.  The default for
  both v4 and v6 is now 1/2 the (preferred) lease time with a limit.  The
  previous defaults (1/2 lease time without a limit for v4 and a default
  value for v6) may be used by defining USE_OLD_DDNS_TTL in site.h
  [ISC-Bugs #21126]

- libisc/libdns is now brought up to version 9.7.1rc1.  This corrects
  three reported flaws in ISC DHCP;

  o DHCP processes (dhcpd, dhclient) fail to start if one of either the
    IPv4 or IPv6 address families is not present.  [ISC-Bugs #21122]

  o Assertion failure when attempting to cancel a previously running DDNS
    update.  [ISC-Bugs #21133]

  o Compilation failure of libisc/libdns due to the use of a flexible
    array member.  [ISC-Bugs #21316]

- Add declaration for variable in debug code in alloc.c.  [ISC-Bugs #21472]

- Documentation cleanup covering multiple tickets
  [ISC-Bugs #20265] [ISC-Bugs #20259] minor cleanup
  [ISC-Bugs #20263] add text describing some default values
  [ISC-Bugs #20193] single quotes at the start of a line indicate a control
  line to nroff, escape them if we actually want a quote.
  [ISC-Bugs #18916] sync the pointer to web pages amongst the different docs

- 'get-host-names true;' now also works even if 'use-host-decl-names true;'
  was also configured.  The nature of this repair also fixes another
  error; the host-name supplied by a client is no longer overridden by a
  reverse lookup of the lease address.  Thanks to a patch from Wilco Baan
  Hofman supplied to us by the Debian package maintenance team.
  [ISC-Bugs #21691] {Debian Bug#509445}

- The .TH tag for the dhcp-options manpage was typo repaired
  thanks to a report from jidanni and the Debian package maintenance
  team.  [ISC-Bugs #21676] {Debian Bug#563613}

- More documentation changes - primarily to put the options in the dhclient
  and dhcpd man pages into the standard form.  Thanks in part to a patch
  from David Cantrell at Red Hat.
  [ISC-Bugs #20264] and parts of [ISC-Bugs #17744] dhclient.8 changes

- Add code to clear the pointer to an object in an OMAPI handle when the
  object is freed due to a dereference.  [ISC-Bugs #21306]

- Fixed a bug that leaks host record references onto lease structures,
  causing the server to apply configuration intended for one host to any
  other innocent clients that come along later.  [ISC-Bugs #22018]

- Minor code fixes
  [ISC-Bugs #19566] When trying to find the zone for a name for ddns allow
  the name to be at the apex of the zone.
  [ISC-Bugs #19617] Restrict length of interface name read from command line
  in dhcpd - based on a patch from David Cantrell at Red Hat.
  [ISC-Bugs #20039] Correct some error messages in dhcpd.c
  [ISC-Bugs #20070] Better range check on values when creating a DHCID.
  [ISC-Bugs #20198] Avoid writing past the end of the field when adding
  overly long file or server names to a packet and add a log message
  if the configuration supplied overly long names for these fields.
  Thanks to Martin Pala.
  [ISC-Bugs #21497] Add a little more randomness to rng seed in client
  thanks to a patch from Jeremiah Jinno.

- Correct error handling in DLPI [ISC-Bugs #20378]

- Remove __sun__ and __hpux__ typedefs in osdep.h as they are now being
  checked in configure.  [ISC-Bugs #20443]

- Modify how the cmsg header is allocated the v6 send and received routines
  to compile on more compilers.  [ISC-Bugs #20524]

- When parsing a domain name free the memory for the name after we are
  done with it.  [ISC-Bugs #20824]

- Add an elapsed time option to the release message and refactor the
  code to move most of the common code to a single routine.
  [ISC-Bugs #21171].

- Two identical log messages for commit_leases() have been disambiguated.
  [ISC-Bugs #18915]

- Parse date strings more properly - the code now handles semi-colons in
  date strings correctly.  Thanks to a patch from Jiri Popelka at Red Hat.
  [ISC-Bugs #21501, #20598]

- Fixes to lease input and output.
  [ISC-Bugs #20418] - Some systems don't support the "%s" argument to
  strftime, paste together the same string using mktime instead.
  [ISC-Bugs #19596] - When parsing iaid values accept printable
  characters.
  [ISC-Bugs #21585] - Always print time values in omshell as hex
  instead of ascii if the values happen to be printable characters.

- Minor changes for scripts, configure.ac and Makefiles
  [ISC-Bugs #19147] Use domain-search instead of domain-name in manual and
                    example conf file.  Thanks to a patch from David Cantrell
                    at Red Hat.
  [ISC-Bugs #19761] Restore address when doing a rebind in DHCPv6
  [ISC-Bugs #19945] Properly close the quote on some arguments.
  [ISC-Bugs #20952] Add 64 bit types to configure.ac
  [ISC-Bugs #21308] Add "PATH=" to CLIENT_PATH environment variable

- Update the code to parse dhcpv6 lease files to accept a semi-colon at
  the end of the max-life and preferred-life clauses.  In order to be
  backwards compatible with older lease files not finding a semi-colon
  is also accepted.  [ISC-Bugs #22303].

! Handle a relay forward message with an unspecified address in the
  link address field.  Previously such a message would cause the
  server to crash.  Thanks to a report from John Gibbins.  [ISC-Bugs #21992]
  CERT: VU#102047 CVE: CVE-2010-3611

- ./configure on longer searches for -lcrypto to explicitly link against.
  This fixes a bug where 'dhclient' would have shared library dependencies
  on '/usr/lib'.  [ISC-Bugs #21967]

- Handle pipe failures more gracefully.  Some OSes pass a SIGPIPE
  signal to a process and will kill the process if the signal isn't
  caught.  This patch adds code to turn off the SIGPIPE signal via
  a setsockopt() call.  The signal is already being ignored as part
  of the ISC library.  [ISC-Bugs #22269]

- Restore printing of values in omshell to the style pre 21585.  For
  21585 we changed the print routines to always display time values
  as a hex list.  This had a side effect of printing all data strings
  as a hex list.  We shall investigate other ways of displaying time
  values more usefully.  [ISC-Bugs #22626]

! Fix the handling of connection requests on the failover port.
  Previously a connection request from a source that wasn't
  listed as a failover peer would cause the server to become
  non-responsive.  Thanks to a report from Brad Bendily, brad@bendily.com.
  [ISC-Bugs #22679]
  CERT: VU#159528 CVE: CVE-2010-3616

- Don't pass the ISC_R_INPROGRESS status to the omapi signal handlers.
  Passing it through to the handlers caused the omshell program to fail
  to connect to the server.  [ISC-Bugs #21839]

- Fix the parenthesis in the code to process configuration statements
  beginning with "auth".  The previous arrangement caused
  "auto-partner-down" to be processed incorrectly.  [ISC-Bugs #21854]

- Limit the timeout period allowed in the dispatch code to 2^^32-1 seconds.
  Thanks to a report from Jiri Popelka at Red Hat.
  [ISC-Bugs #22033], [Red Hat Bug #628258]

- When processing the format flags for a given option consume the
  flag indicating an optional value correctly.  A symptom of this
  bug was an infinite loop when trying to parse the slp-service-scope
  option.  Thanks to a patch from Marius Tomaschewski.
  [ISC-Bugs #22055]

- Disable the use of kqueue in the ISC library.  This avoids a problem
  between the fork and socket code that caused the dhcpd process to
  use all available cpu if the program daemonized itself.
  [ISC-Bugs #21911]

! When processing a request in the DHCPv6 server code that specifies
  an address that is tagged as abandoned (meaning we received a
  decline request for it previously) don't attempt to move it from
  the inactive to active pool as doing so can result in the server
  crashing on an assert failure.  Also retag the lease as active
  and reset its timeout value.
  [ISC-Bugs #21921]

- Removed the restriction on using IPv6 addresses in IPv4 mode.  This
  allows IPv4 options which contain IPv6 addresses to be specified.  For
  example the 6rd option can be specified and used like this:
  [ISC-Bugs #23039]

	option 6rd code 212 = { integer 8, integer 8,
				ip6-address, array of ip-address };
	option 6rd 16 10 2001:: 1.2.3.4, 5.6.7.8;

- Handle some DDNS corner cases better.  Maintain the DDNS transaction
  information when updating a lease and cancel any existing transactions
  when removing the ddns information.
  [ISC-Bugs #23103]

- Some fixes for LDAP
  [ISC-Bugs #21783] - Include lber library when building ldap
  [ISC-Bugs #22888] - Enable the ldap code when buidling common
  The above fixes are from Jiri Popelka at Red Hat.

- Modify the dlpi code to accept getmsg() returning a positive value.
  [ISC-Bugs #22824]

! In dhclient check the data for some string options for
  reasonableness before passing it along to the script that
  interfaces with the OS.
  [ISC-Bugs #23722]
  CVE: CVE-2011-0997

- DHCPv6 server now responds properly if client asks for a prefix that
  is already assigned to a different client. [ISC-Bugs #23948]

- Add the option "--no-pid" to the client, relay and server code,
  to disable writing a pid file.  Add the option "-pf pidfile"
  to the relay to allow the user to supply the pidfile name at
  runtime.  Add the "with-relay6-pid-file" option to configure
  to allow the user to supply the pidfile name for the relay
  in v6 mode at configure time.
  [ISC-Bugs #23351] [ISC-Bugs #17541]

- 'dhclient' no longer waits a random interval after first starting up to
  begin in the INIT state.  This conforms to RFC 2131, but elects not to
  implement a 'SHOULD' direction in section 4.1. The goal of this change
  is to start up faster. [ISC-Bugs #19660]

- Added 'initial-delay' parameter that specifies maximum amount of time
  before client goes to the INIT state. The default value is 0. In previous
  versions of the code client could wait up to 5 seconds. The old behavior
  may be restored by using 'initial-delay 5;' in the client config file.
  [ISC-Bugs #19660]

- ICMP ping-check should now sit closer to precisely the number of seconds
  configured (or default 1), due to making use of the new microsecond
  scale timer internally to dhcpd.  This corrects a bug where the server
  may immediately timeout an ICMP ping-check if it was made late in the
  current second. [ISC-Bugs #19660]

- The DHCP client will schedule renewal and rebinding events in
  microseconds if the DHCP server provided a lease-time that would result
  in sub-1-second timers.  This corrects a bug where a 2-second or lower
  lease-time would cause the DHCP client to enter an infinite loop by
  scheduling renewal at zero seconds. [ISC-Bugs #19660]

- Client lease records are recorded at most once every 15 seconds.  This
  keeps the client from filling the lease database disk quickly on very small
  lease times. [ISC-Bugs #19660]

- To defend against RFC 2131 non-compliant DHCP servers which fail to
  advertise a lease-time (either mangled, or zero in value) the DHCP
  client now adds the server to the reject list ACL and returns to INIT
  state to hopefully find an RFC 2131 compliant server (or retry in INIT
  forever). [ISC-Bugs #19660]

- Parameters configured to evaluate from user defined function calls can
  now be correctly written to dhcpd.leases (as on 'on events' or dynamic
  host records inserted via OMAPI).  [ISC-Bugs #22266]

- If a 'next-server' parameter is configured in a dynamic host record via
  OMAPI as a domain name, the syntax written to disk is now correctly parsed
  upon restart.  [ISC-Bugs #22266]

- The DHCP server now responds to DHCPLEASEQUERY messages from agents using
  IP addresses not covered by a subnet in configuration.  Whether or not to
  respond to such an agent is still governed by the 'allow leasequery;'
  configuration parameter, in the case of an agent not covered by a configured
  subnet the root configuration area is examined. Server now also returns
  vendor-class-id option, if client sent it. [ISC-Bugs #21094]

- Documentation fixes
  [ISC-Bugs #17959] add text to AIX section describing how to have it send
  responses to the all-ones address.
  [ISC-Bugs #19615] update the includes in dhcpctl/dhcpctl.3 to be more correct
  [ISC-Bugs #20676] update dhcpd.conf.5 to include the RFC numbers for DDNS

- Relay no longer crashes, when DHCP packet is received over interface without
  any IPv4 address assigned. Also extended logging message about discarding
  packets with invalid hlen with information about relevant interface name.
  [ISC-Bugs #22409]

- Relay now properly logs that packet was received over interface without
  global IPv6 address [ISC-Bugs #24070]

- Linux Packet Filter interface improvement. sockaddr_pkt structure is used,
  rather than sockaddr. Packet ethertype is now forced to ETH_P_IP.
  [ISC-Bugs #18975]

- Minor code cleanups - but note port change for #23196
  [ISC-Bugs #23470] - Modify when an ignore return macro is defined to
  handle unsed error return warnings for more versions of gcc.
  [ISC-Bugs #23196] - Modify the reply handling in the server code to
  send to a specified port rather than to the source port for the incoming
  message.  Sending to the source port was test code that should have
  been removed.  The previous functionality may be restored by defining
  REPLY_TO_SOURCE_PORT in the includes/site.h file.  We suggest you don't
  enable this except for testing purposes.
  [ISC-Bugs #22695] - Close a file descriptor in an error path.
  [ISC-Bugs #19368] - Tidy up variable types in validate_port.

- Code cleanup: remove obsolete PROTO, KandR, INLINE and ANSI_DECL macros
  [ISC-Bugs #13151]

- Compilation problem with gcc4.5 and omshell.c resolved. [ISC-Bugs #23831]

- Client Script fixes
  [ISC-Bugs #23045] Typos in client/scripts/openbsd
  [ISC-Bugs #23565] In the client scripts add a zone id (interface id) if
  the domain search address is link local.
  [ISC-Bugs #1277] In some of the client scripts add code to handle the
  case of the default router information being changed without the address
  being changed.

- Documentation cleanup
  [ISC-Bugs #23326] Updated References document, several man page updates

- Server no longer complains about NULL pointer when configured
  server-identifier expression fails to evaluate. [ISC-Bugs #24547]

- Convert ISC_R_INPROGRESS status to ISC_R_SUCCESS when called from other
  than the dispatch handler.  This fixes an issue where omshell, when
  run from the same platform as the server, would appear to fail to
  connect.  This is a companion to #21839.  [ISC-Bugs #23592]

- Enlarge the buffer size used by the Omshell code and some of the
  print routines to allow for greater than 60 characters or, when
  printing as hex strings, 20 characters.  [ISC-Bugs #22743]

- In Solaris 11 switch to using sockets instead of DLPI, thanks
  to a patch form Oracle.  [ISC-Bugs #24634].

- Strict checks for content of domain-name DHCPv4 option can now be
  configured during compilation time. Even though RFC2132 does not allow
  to store more than one domain in domain-name option, such behavior is
  now enabled by default, but this may change some time in the future.
  See ACCEPT_LIST_IN_DOMAIN_NAME define in includes/site.h.
  [ISC-Bugs #24167]

- DNS Update fix. A misconfigured server could crash during DNS update
  processing if the configuration included overlapping pools or
  multiple fixed-address entries for a single address.  This issue
  affected both IPv4 and IPv6. The fix allows a server to detect such
  conditions, provides the user with extra information and recommended
  steps to fix the problem.  If the user enables the appropriate option
  in site.h then server will be terminated
  [ISC-Bugs #23595]

! Two packets were found that cause a server to halt.  The code
  has been updated to properly process or reject the packets as
  appropriate.  Thanks to David Zych at University of Illinois
  for reporting this issue.  [ISC-Bugs #24960]
  One CVE number for each class of packet.
  CVE-2011-2748
  CVE-2011-2749

- Fix the code that checks for an existing DDNS transaction to cancel
  when removing DDNS information, so that we will continue with the
  processing if we have a lease even if it doesn't have an outstanding
  transaction.  [ISC-Bugs #24682]

- Add AM_MAINTAINER_MODE to configure.ac to avoid rebuilding
  configuration files.  [ISC-Bugs #24107]

- Add support for passing DDNS information to a DNS server over
  an IPv6 address.  [ISC-Bugs #22647]

- Enhanced patch for 23595 to handle IPv4 fixed addresses more
  cleanly.  [ISC-Bugs #23595]

! Add a check for a null pointer before calling the regexec function.
  Without this check we could, under some circumstances, pass
  a null pointer to the regexec function causing it to segfault.
  Thanks to a report from BlueCat Networks.
  [ISC-Bugs #26704].
  CVE: CVE-2011-4539

! Modify the DDNS handling code.  In a previous patch we added logging
  code to the DDNS handling.  This code included a bug that caused it
  to attempt to dereference a NULL pointer and eventually segfault.
  While reviewing the code as we addressed this problem, we determined
  that some of the updates to the lease structures would not work as
  planned since the structures being updated were in the process of
  being freed: these updates were removed.  In addition we removed an
  incorrect call to the DDNS removal function that could cause a failure
  during the removal of DDNS information from the DNS server.
  Thanks to Jasper Jongmans for reporting this issue.
  [ISC-Bugs #27078]
  CVE: CVE-2011-4868

- Fixed the code that checks if an address the server is planning
  to hand out is in a reserved range.  This would appear as
  the server being out of addresses in pools with particular ranges.
  [ISC-Bugs #26498]

- In the DDNS code handle error conditions more gracefully and add more
  logging code.  The major change is to handle unexpected cancel events
  from the DNS client code.
  [ISC-Bugs #26287]

- Tidy up the receive calls and eliminate the need for found_pkt.
  [ISC-Bugs #25066]

- Add support for Infiniband over sockets to the server and
  relay code.  We've tested this on Solaris and hope to expand
  support for Infiniband in the future.  This patch also corrects
  some issues we found in the socket code.
  [ISC-Bugs #24245]

- Add a compile time check for the presence of the noreturn attribute
  and use it for log_fatal if it's available.  This will help code
  checking programs to eliminate false positives.
  [ISC-Bugs #27539]

- Fixed many compilation problems ("set, but not used" warnings) for
  gcc 4.6 that may affect Ubuntu 11.10 users. [ISC-Bugs #27588]

- Modify the code that determines if an outstanding DDNS request
  should be cancelled.  This patch results in cancelling the
  outstanding request less often.  It fixes the problem caused
  by a client doing a release where  the TXT and PTR records
  weren't removed from the DNS.
  [ISC-BUGS #27858]

- Use offsetof() instead of sizeof() to get the sizes for dhcpv6_relay_packet
  and dhcpv6_packet in several more places.  Thanks to a report from
  Bruno Verstuyft and Vincent Demaertelaere of Excentis.
  [ISC-Bugs #27941]

- Remove outdated note in the description of the bootp keyword about the
  option not satisfying the requirement of failover peers for denying
  dynamic bootp clients.
  [ISC-bugs #28574]

- Multiple items to clean up IPv6 address processing.
  When processing an IA that we've seen check to see if the
  addresses are usable (not in use by somebody else) before
  handing it out.
  When reading in leases from the file discard expired addresses.
  When picking an address for a client include the IA ID in
  addition to the client ID to generally pick different addresses
  for different IAs.
  [ISC-Bugs #23138] [ISC-Bugs #27945] [ISC-Bugs #25586]
  [ISC-Bugs #27684]

- Remove unnecessary checks in the lease query code and clean up
  several compiler issues (some dereferences of NULL and treating
  an int as a boolean).
  [ISC-Bugs #26203]

- Fix the NA and PD allocation code to handle the case where a client
  provides a preference and the server doesn't have any addresses or
  prefixes available.  Previously the server ignored the request with
  this patch it replies with a NoAddrsAvail or NoPrefixAvail response.
  By default the code performs according to the errata of August 2010
  for RFC 3315 section 17.2.2; to enable the previous style see the
  section on RFC3315_PRE_ERRATA_2010_08 in includes/site.h.  This option
  may be removed in the future.
  Thanks to Jiri Popelka at Red Hat for the patch.
  [ISC-Bugs #22676]

- Fix up some issues found by static analysis.
  A potential memory leak and NULL dereference in omapi.
  The use of a boolean test instead of a bitwise test in dst.
  [ISC-Bugs #28941]

- Rotate the lease file when running in v6 mode.
  Thanks to Christoph Moench-Tegeder at Astaro for the
  report and the first version of the patch.
  [ISC-Bugs #24887]

- Correct code to calculate timing values in client to compare
  rebind value to infinity instead of renew value.
  Thanks to Chenda Huang from H3C Technologies Co., Limited
  for reporting this issue.
  [ISC-Bugs #29062]

- Fix some issues in the code for parsing and printing options.
  [ISC-Bugs #22625] - properly print options that have several fields
  followed by an array of something for example "fIa"
  [ISC-Bugs #27289] - properly parse options in declarations that have
  several fields followed by an array of something for example "fIa"
  [ISC-Bugs #27296] - properly determine if we parsed a 16 or 32 bit
  value in evaluate_numeric_expression (extract-int).
  [ISC-Bugs #27314] - properly parse a zero length option from
  a lease file.  Thanks to Marius Tomaschewski from SUSE for the report
  and prototype patch for this ticket as well as ticket 27289.

! Previously the server code was relaxed to allow packets with zero
  length client ids to be processed.  Under some situations use of
  zero length client ids can cause the server to go into an infinite
  loop.  As such ids are not valid according to RFC 2132 section 9.14
  the server no longer accepts them.  Client ids with a length of 1
  are also invalid but the server still accepts them in order to
  minimize disruption.  The restriction will likely be tightened in
  the future to disallow ids with a length of 1.
  Thanks to Markus Hietava of Codenomicon CROSS project for the
  finding this issue and CERT-FI for vulnerability coordination.
  [ISC-Bugs #29851]
  CVE: CVE-2012-3571

! When attempting to convert a DUID from a client id option
  into a hardware address handle unexpected client ids properly.
  Thanks to Markus Hietava of Codenomicon CROSS project for the
  finding this issue and CERT-FI for vulnerability coordination.
  [ISC-Bugs #29852]
  CVE: CVE-2012-3570

! A pair of memory leaks were found and fixed.  Thanks to
  Glen Eustace of Massey University, New Zealand for finding
  this issue.
  [ISC-Bugs #30024]
  CVE: CVE-2012-3954

- Existing legacy unit-tests have been migrated to Automated Test
  Framework (ATF). Several new tests have been developed. To enable
  unit-tests, please use --with-atf in configure script. A Developer's
  Guide has been added. To generate it, please use make devel in
  the doc directory. It is currently in early stages of development,
  but is expected to grow in the near future. [ISC-Bugs 25901]

! An issue with the use of lease times was found and fixed.  Making
  certain changes to the end time of an IPv6 lease could cause the
  server to abort.  Thanks to Glen Eustace of Massey University,
  New Zealand for finding this issue.
  [ISC-Bugs #30281]
  CVE: CVE-2012-3955

- Update the memory leakage debug code to work with v6.
  [ISC-Bugs #30297]

- Relax the requirements for deleting an A or AAAA record.
  Previously the DDNS removal code required both the A or AAAA
  record and the TXT record to exist.  This requirement could
  cause problems if something interrupted the removal leaving
  the TXT record alone.  This relaxation was codified in RFC 4703.
  [ISC-Bugs #30734]

- Modify the failover code to handle incorrect peer names
  better.  Previously the structure holding the name might
  have been freed inappropriately in some cases and not
  freed in other cases.
  [ISC-Bugs #30320]

- Add a configure option, enable-secs-byteorder, to deal with
  clients that do the byte ordering on the secs field incorrectly.
  This field should be in network byte order but some clients
  get it wrong.  When this option is enabled the server will examine
  the secs field and if it looks wrong (high byte non zero and low
  byte zero) swap the bytes.  The default is disabled.  This option
  is only useful when doing load balancing within failover.
  [ISC-Bugs #26108]

- Fix a set of issues that were discovered via a code inspection
  tool.  Thanks to Jiri Popelka and Tomas Hozza Red Hat for the logs
  and patches.
  [ISC-Bugs #23833]

- Parsing unquoted base64 strings improved. Parser now properly handles
  strings that contain reserved names. [ISC-Bugs #23048]

- Modify the nak_lease function to make some attempts to find a
  server-identifier option to use for the NAK.
  [ISC-Bugs #25689]

- The client now passes information about the options it requested
  from the server to the script code via environment variables.
  These variables are of the form requested_<option_name>=1 with
  the option name being the same as used in the new_* and old_*
  variables.
  [ISC-Bugs #29068]

- Add support for a simple check that the server id in a request message
  to a failover peer matches the server id of the server.  This support
  is enabled by editing the file includes/site.h and uncommenting the
  definition for SERVER_ID_CHECK.  The option has several restrictions
  and issues - please read the comment in the site.h file before
  enabling it.
  [ISC-Bugs #31463]

- Tidy up some compiler issues in the debug code.
  [ISC-Bugs #26460]

- Move the dhcpd.conf example file to dhcpd.conf.example to avoid
  overwriting the dhcpd.conf file when installing a new version of
  ISC DHCP.  The user will now need to manual copy and edit the
  dhcpd.conf file as desired.
  [ISC-Bugs #19337]

- Check the status value when trying to read from a connection to
  see if it may have been closed.  If it appears closed don't try
  to read from it again.  This avoids a potential busy-wait like
  loop when the peer names are mismatched.
  [ISC-Bugs #31231]

- Remove an unused variable to keep compilers happy.
  [ISC-Bugs #31983]

- Modify test makefiles to be more similar to standard makefiles
  and comment out a currently unused test.
  [ISC-Bugs #32089]

- Address static analysis warnings.
  [ISC-Bugs #33510] [ISC-Bugs #33511]

- Silence benign static analysis warnings.
  [ISC-Bugs #33428]

- Add check for 64-bit package for atf.
  [ISC-Bugs #32206]

- Use newer auto* tool packages and turn on RFC_3542 support on Mac OS.
  [ISC-Bugs #26303]

- Remove a variable when it isn't being used due to #ifdefs to avoid
  a compiler warning on Solaris using GCC.
  [ISC-Bugs #33032]

- Add a check for too much whitespace in a config or lease file.
  Thanks to Paolo Pellegrino for finding the issue and a suggestion
  for the patch.
  [ISC-Bugs #33351]

- Fix several problems with using OMAPI to manipulate class and subclass
  objects.
  [ISC-Bugs #27452]

- Added a sleep call after killing the old client to allow time
  for the sockets to be cleaned.  This should allow the -r option
  to work more consistently.
  [ISC-Bugs #18175]

- Missing files for ISC DHCP Developer's Guide are now included in
  the release tarballs. To generate this documentation, please use
  make devel command in doc directory. [ISC-Bugs #32767]

- Update client script for use with openwrt.
  [ISC-Bugs #29843]

- Fix the socket handling for DHCPv6 clients to allow multiple instances
  of a client on a single machine to work properly.  Previously only
  one client would receive the packets.  Thanks to Jiri Popelka at Red Hat
  for the bug report and a potential patch.
  [ISC-Bugs #34784]

- Added support for gentle shutdown after signal is received.
  [ISC-Bugs #32692] [ISC-Bugs 34945]

- Enhance the DHCPv6 server logging to include the addresses that are assigned
  to the clients.
  [ISC-Bugs #26377]

- Fix an operation in the DDNS code to be a bitwise instead of logical or.
  [ISC-Bugs #35138]


			Changes since 4.1.0 (new features)

- Failover port configuration can now be left to defaults (port 647) as
  described in the -12 revision of the Failover draft (and assigned by
  IANA).  Thanks in part to a patch from David Cantrell at Red Hat.

- If configured, dhclient may now transmit to an anycast MAC address,
  rather than using a broadcast address.  Thanks to a patch from David
  Cantrell at Red Hat.

- Added client support for setting interface MTU and metric, thanks to
  Roy "UberLord" Marples <roy@marples.name>.

- Added client -D option to specify DUID type to send.

- A new failover configuration parameter has been introduced for those
  environments where DHCP servers can be reasonably guaranteed to be
  "down" when the failover TCP socket is severed, "auto-partner-down".
  This parameter is not generally safe, and by default is disabled, so
  please carefully review the documentation of this parameter in the
  dhcpd.conf(5) manpage before determining to use it yourself.

- Added a configuration function, 'gethostname()', which calls the system
  function of the same name and presents the results as a data expression.
  This function can be used to incorporate the system level hostname of
  the system the DHCP software is operating on in responses or queries (such
  as including a failover partner's hostname in a dhcp message or binding
  scope, or having a DHCP client send any system hostname in the host-name or
  FQDN options by default).

- The dhcp-renewal-time and dhcp-rebinding-time options may now be configured
  for DHCPv4 operation and used independently of the dhcp-lease-time
  calculations.  Invalid renew and rebinding times (e.g., greater than the
  determined lease time) are omitted.

- Processing the DHCP to DNS server transactions in an asynchronous fashion,
  the DHCP server or client can now continue with its processing while
  awaiting replies from the DNS server.

- The 'hardware [ethernet|etc] ...;' parameter in host records has been
  extended to attempt to match DHCPv6 clients by the last octets of a
  DUID-LL or DUID-LLT provided by the client.

			Changes since 4.1.0 (bug fixes)

- Remove infinite loop in token_print_indent_concat().

- Validate the argument to the -p option.

- The notorious 'option <unknown> ... larger than buffer' log line,
  which is seen in some malformed DHCP client packets, was modified.
  It now logs the universe name, and does not log the length values
  (which are bogus corruption read from the packet anyway).  It also
  carries a hopefully more useful explanation.

- Suppress spurious warnings from configure about --datarootdir

- A bug was fixed that caused the server not to answer some valid Solicit
  and Request packets, if the dynamic range covering any requested addresses
  had been deleted from configuration.

- Update the code to deal with GCC 4.3.  This included two sets of changes.
  The first is to the configuration files to include the use of
  AC_USE_SYSTEM_EXTENSIONS.  The second is to deal with return values that
  were being ignored.

- The db-time-format option was documented in manpages.

- Using reserved leases no longer results in 'lease with binding state
  free not on its queue' error messages, thanks to a patch from Frode
  Nordahl.

- Fix a build error in dhcrelay, using older versions of gcc with
  dhcpv6 disabled.

- Two uninitialized stack structures are now memset to zero, thanks to a
  patch from David Cantrell at Red Hat.

- Fixed a cosmetic bug where pretty-printing valid domain-search options would
  result in an erroneous error log message ('garbage in format string').

- A bug in DLPI packet transmission (Solaris, HP/UX) that caused the server
  to stop receiving packets is fixed.  The same fix also means that the MAC
  address will no longer appear 'bogus' on DLPI-based systems.

- A bug in select handling was discovered where the results of one select()
  call were discarded, causing the server to process the next select() call
  and use more system calls than required.  This has been repaired - the
  sockets will be handled after the first return from select(), resulting in
  fewer system calls.

- The update-conflict-detection feature would leave an FQDN updated without
  a DHCID (still currently implemented as a TXT RR).  This would cause later
  expiration or release events to fail to remove the domain name.  The feature
  now also inserts the client's up to date DHCID record, so records may safely
  be removed at expiration or release time.  Thanks to a patch submitted by
  Christof Chen.

- Memory leak in the load_balance_mine() function is fixed.  This would
  leak ~20-30 octets per DHCPDISCOVER packet while failover was in use
  and in normal state.

- Various compilation fixes have been included for the memory related
  DEBUG #defines in includes/site.h.

- Fixed Linux client script 'unary operator expected' errors with DHCPv6.

- Fixed setting hostname in Linux hosts that require hostname argument
  to be double-quoted.  Also allow server-provided hostname to
  override hostnames 'localhost' and '(none)'.

- Fixed failover reconnection retry code to continue to retry to reconnect
  rather than restarting the listener.

- Compilation on Solaris with USE_SOCKETS defined in includes/site.h has
  been repaired.  Other USE_ overrides should work better.

- A check for the local flavor of IFNAMSIZ had a broken 'else' condition,
  that probably still resulted in the correct behaviour (but wouldn't use
  a larger defined value provided by the host OS).

- Fixed a bug where an OMAPI socket disconnection message would not result
  in scheduling a failover reconnection, if the link had not negotiated a
  failover connect yet (e.g.: connection refused, asynch socket connect()
  timeouts).

- A bug was fixed that caused the 'conflict-done' state to fail to be parsed
  in failover state records.

! A stack overflow vulnerability was fixed in dhclient that could allow
  remote attackers to execute arbitrary commands as root on the system,
  or simply terminate the client, by providing an over-long subnet-mask
  option.  CERT VU#410676 - CVE-2009-0692

- Fixed a bug where relay agent options would never be returned when
  processing a DHCPINFORM.

- Versions 3.0.x syntax with multiple name->code option definitions is now
  supported.  Note that, similarly to 3.0.x, for by-code lookups only the
  last option definition is used.

- Fixed a bug where a time difference of greater than 60 seconds between a
  failover pair could cause the primary to crash on contact with the
  secondary.  Thanks to a patch from Steinar Haug.

- Don't look for IPv6 interfaces on Linux when running in DHCPv4 mode.
  Thanks to patches from Matthew Newton and David Cantrell.

- Secondary servers in a failover pair will now perform ddns removals if
  they had performed ddns updates on a lease that is expiring, or was
  released through the primary.  As part of the same fix, stale binding scopes
  will now be removed if a change in identity of a lease's active client is
  detected, rather than simply if a lease is noticed to have expired (which it
  may have expired without a failover server noticing in some situations).

- A patch supplied by David Cantrell at RedHat was applied that detects
  invalid calling parameters given to the ns_name_ntop() function.
  Specifically, it detects if the caller passed a pointer and size pair
  that causes the pointer to integer-wrap past zero.

! Fixed a fenceposting bug when a client had two host records configured,
  one using 'uid' and the other using 'hardware ethernet'.  CVE-2009-1892

- Fixed the check in the dhcp_interface_signal_handler routine to verify
  the existence of the linked signal handler before calling it.

- Both host and subnet6 configuration groups are now included whether a
  fixed-address6 (DHCPv6) is in use or not.  Host scoped configuration takes
  precedence.  This fixes two bugs, one where host scoped configuration
  would not be included from a non-fixed-address6 host record, and the equal
  and opposite bug where subnet6 scoped configuration would not be used when
  over-riding values were not present in a matching fixed-address6 host
  configuration.

- ./configure now checks to ensure the intX_t and u_intX_t types are defined,
  correcting a compilation failure when using Sun's compiler.

- Modified the handling of a connection to avoid releasing the omapi io
  object for the connection while it is still in use.  One symptom from
  this error was a segfault when a failover secondary attempted to connect
  to the failover primary if their clocks were not synchronized.

- Clean up to allow compilation with gcc 2.95.4 on FreeBSD.  Remove an
  extra semi-colon from common/dns.c and moved setting a variable to NULL
  in server/dhcpv6.c to allow the compiler to decide that the variable
  was always properly set.

			Changes since 4.1.0b1

- A missing "else" in dhcrelay.c could have caused an interface not to
  be recognized.

			Changes since 4.1.0a2

- A cosmetic bug in DHCPDECLINE processing was fixed which caused all
  successful DHCPDECLINEs to be logged as "not found" rather than
  "abandoned".

- Added configuration file examples for DHCPv6.

- Some failover debugging #defines have been better defined and some
  high frequency messages moved to a deeper debugging symbol.

- The CLTT parameter in failover is now only updated by client activity,
  and not by failover binding updates (taking on the peer's CLTT).

- Failover BNDUPD messages are now discarded if they conflict with an
  update that has been transmitted, but not acknowledged.

- A bug cleaning up unknown-xxx temporary option definitions was fixed.

- Delayed-ack is now a compile-time option, compiled out by default.
  This feature is simply too experimental for right now, and causes
  some problems to some failover installations.  We will revisit this
  in future releases.

- The !inet_pton() call in res_mkupdrec was adjusted to '<= 0' as
  inet_pton returns either 1, 0, or -1.

- A dhclient-script for MacOS X has been included, which enables
  'dhclient -6' support.

- DDNS removal routines were updated so that the DHCID is not removed until
  the client has been deprived of all A and AAAA records (not only the last
  one of either of those).  This resolves a bug where dual stack clients
  would not be able to regain their names after either expiration event.

			Changes since 4.1.0a1

- Corrected list of failover state values in dhcpd man page.

- Fixed a bug that caused some request types to be logged incorrectly.

- Clients that sent a parameter request list containing the
  routers option before the subnet mask option were receiving
  only the latter.  Fixed.

- The server wasn't always sending the FQDN option when it should.

- A partner-down failover server no longer emits 'peer holds all free leases'
  if it is able to newly-allocate one of the peer's leases.

- Fixed a coredump when adding a class via OMAPI.

- Check whether files are zero length before trying to parse them.

- Ari Edelkind's PARANOIA patch has been included and may be compiled in
  via two ./configure parameters, --enable-paranoia and
  --enable-early-chroot.

- ./configure was extended to cover many optional build features, such
  as failover, server tracing, debugging, and the execute() command.

- There is now a default 1/4 of a second scheduled delay between delayed
  fsync()'s, it can be configured by the max-ack-delay configuration
  parameter.

- A bug was fixed where the length of a hostname was miscalculated, so that
  hosts were given odd-looking domain names ("foo.bar.ba.example.com").

- Shared network selection should be done from the innermost relay
  valid link-address field, rather than the outermost.

- Prefix pools are attached to shared network scopes.

- Merged IA_XX related structures.

- Add DHCPv6 files in configure.

- A memory leak when using omapi has been fixed.

- DHCPv6 vendor-class options (VSIO) are now only sent when they appear
  on the DHCPv6 ORO.  This resolves a bug where VSIO options were placed
  in IA_NA encapsulated options fields.

- Integrated client with stateless, temporary address and prefix delegation
  support.

- A double-dereference in dhclient transmission of DHCPDECLINEs was
  repaired.

- Fix handling of format code 'Z'.

- Support "-1" argument in DHCPv6.

- Merge DHCPv6-only "dhcrelay6" into general-purpose "dhcrelay" (use
  "-6" option to select DHCPv6 mode).

- Fix handling of -A and -a flags in dhcrelay; it was failing to expand
  packet size as needed to add relay agent options.

- A bug in subnet6 parsing where options contained in subnet6 clauses would
  not be applied to clients addressed within that network was repaired.

- When configuring a "subnet {}" or "subnet6 {}" without an explicit
  shared-network enclosing it, the DHCP software would synthesize a
  shared-network to contain the subnet.  However, all configuration
  parameters within the subnet more intuitively belong "to any client
  on that interface", or rather the synthesized shared-network.  So,
  when a shared-network is synthesized, it is used to contain the
  configuration present inside the subnet {} clause.  This means that
  the configuration will be valid for all clients on that network, not
  just those addressed out of the stated subnet.  If you intended the
  opposite, the workaround is to explicitly configure an empty
  shared-network.

- A bug was fixed where Information-Request processing was not sourcing
  configured option values.

- A warning was added since the DHCPv6 processing software does not yet
  support class statements.

- Compilation warnings on GCC 4.3 relating to bootp source address
  selection were repaired.

- The v6 BSD socket method was updated to use a single UDP BSD socket
  no matter how many interfaces are involved, differentiating the
  interfaces the packets were received on by the interface index supplied
  by the OS.

- The relay agent no longer listens to the All DHCP Servers Multicast
  address.

- A bug was fixed in data_string_sprintfa() where va_start was only called
  once for two invocations of vsprintf() variants.

- ERO (RFC 4994) server support.

- Basic and partial DHCPv6 leasequery support.

- Reliable DHCPv6 release (previous behavior, send release and exit, is
  still available with dhclient -6 -1 -r).

			Changes since 4.0.0 (new features)

- Added DHCPv6 rapid commit support.

- Added explicit parser support for zero-length DHCP options, such as
  rapid-commit, via format code 'Z'.

- It's now possible to update the "ends" field of a lease with OMAPI.
  This is useful if you want not only to release a lease, but also make
  it available for reuse right away.  Hat tip to Christof Chen.

- Fixed definition of the iaaddr hash functions to use the correct
  functions when referencing and dereferencing memory.

- Some definitions not in phase with the IANA registry were updated.

- Allocated interface IDs are better controlled ('u' bit set to zero,
  reserved IDs avoided).

- Unicast options are taken into account only for RENEWs.

- NoAddrsAvail answers to SOLICITs are always ADVERTISEs even when a SOLICIT
  carries a rapid-commit option.

- Return in place of raise an impossible condition when one tries to release
  an empty active lease.

- Timer granularity is now 1/100s in the DHCPv6 client.

- The dhclient-script was updated to create a host route for the default
  gateway if the supplied subnet mask for an IPv4 address was a /32.  This
  allows the client to work in 'captive' network environments, where the
  operator does not want clients to crosstalk directly.

- MINUS tokens should be parsable again.

- Multiple (up to "delayed-ack x;" maximum) DHCPv4 packets are now queued and
  released in bursts after single fsync() events when the upper limit is
  reached or if the receiving sockets go dry.  The practical upshot is
  that fsync-coupled server performance is now multiplicitively increased.
  The default delayed ack limit is 28.  Thanks entirely to a patch from
  Christof Chen.

			Changes since 4.0.0 (bug fixes)

- DHCP now builds on AIX.

- Exit with warning when DHCPv6-specific statements are used in the
  config file but -6 is not specified.

- Fixed "--version" flag in dhcrelay

- The 'min-secs' configuration parameter's log message has been updated to
  be more helpful.

- The warning logged when an address range doesn't fit in the subnets
  they were declared has been updated to be more helpful and identify the
  typo in configuration that created the spanning addresses.

- A bug in failover pool rebalancing that caused POOLREQ message ping-pongs
  was repaired.

- A flaw in failover pool rebalancing that could cause POOLREQ messages to
  be sent outside of the min-balance/max-balance scheduled intervals has
  been repaired.

- A cosmetic bug during potential-conflict recovery that caused the peer's
  'conflict-done' state message to be logged as 'unknown-state' has been
  repaired.  It is now logged correctly.

- A bug was fixed where the 'giaddr' may be used to find the client's subnet
  rather than its own 'ciaddr'.

- A log message was introduced to clarify the situation where a failover
  'address' parameter (the server's local address) did not resolve to an
  IPv4 address.

- The minimum site code value was set to 224 in 3.1.0 to track RFC3942.  This
  broke a lot of legacy site local configurations.  The new code in place will
  track site local space minimum option codes and logs a warning to encourage
  updates and exploration of site local code migration problems.  Option
  codes less than 128 in site local spaces remain inaccessible.

- A possible relay agent option bug was repaired where random server
  initialization state may have been used to signal the relay agent
  information options sub-option code for the 'END' of the option space.

- Fixes to allow code to compile and run on Solaris 9.

- Fixes to allow code to compile on Mac OS X Leopard (10.5).

- When server is configured with options that it overrides, a warning is
  issued when the configuration file is read, rather than at the time the
  option is overridden. This was important, because the warning was given
  every time the option was overridden, which could create a lot of
  unnecessary logging.

- Fixed a compilation problems on platforms that define a value for FDDI,
  which conflicts with a dhcp configuration syntax token by the same name.

- When a failover server suspects it has encountered a peer running a
  version 3.0.x failover server, a warning that the failover wire protocol
  is incompatible is printed.

- The failover server no longer issues a floating point error if it encounters
  a previously undefined option code.

- Fix startup error messages to report a missing "subnet6 declaration", rather
  than a missing "subnet declaration", when running as a DHCPv6 server.

- DHCPv6 client timestamp in DUID was based on the year 1970 rather
  than the year 2000.

- Warn when attempting to use a hardware parameter in DHCPv6.

- DHCPv6 released resources are now marked as released by the client.

- 'Soft' bindings have no more side-effects.

			Changes since 4.0.0b3

- The reverse dns name for PTR updates on IPv6 addresses has been fixed to
  use ip6.arpa. rather than default to in-addr.arpa and require user
  configuration.

- dhc6_lease_destroy() and dhc6_ia_destroy() now set lease and IA pointers
  to NULL after freeing, to prevent subsequent accesses to freed memory.

- The DHCPv6 server would not send the preference option unless the
  client requested it, via the ORO. This has been fixed, so the DHCPv6
  server will always send the preference value if it is configured.

- When addresses were passed as hints to the server in an IA, they were
  incorrectly handled, sometimes being treated as an error. Now the
  server will treat these as hints and ignore them if it cannot supply
  a requested address.

- If the client had multiple addresses, and one expired (was not renewed
  by the server), the client would continue to attempt to renew the same
  old address over and over.  Now, the client will omit any expired
  addresses from future Confirm, Renew, or Rebind messages.

- dhclient -6 will now select renew/rebind timers based upon the longest
  address expiration time rather than the shortest expiration time, in
  order to avoid cascading renewals in the event a server elects not to
  extend one of multiple IAADDR leases.

- The server now limits clients that request multiple addresses to one
  address per IA by default, which can be adjusted through the
  "limit-addrs-per-ia" configuration option.

- The DHCPv6 client now issues fresh transaction IDs on Renew and Rebind
  message exchanges, rather than using the most recent ID.

- The DHCPv6 server now replies to Information-Request messages.

- A bug was fixed in the dhclient-script for BSDs to correctly carry error
  codes through some conditions.

- The parsing of some options in the dhclient lease file, in particular
  the success DHCPv6 status-code, was fixed.

- A bug was fixed that caused the DHCPv6 ORO option to be corrupted with
  seemingly random values.

- A reference overleak in DHCPv6 shared network processing was repaired.

- ./configure now autodetects local database locations rather than trying
  to put dhcpd.leases and dhclient.leases in /usr/local/var/db, which no
  one ever has.

- Regression fix for bug where server advertised a IPv6 address in
  response to a SOLICIT but would not return the address in response
  to a REQUEST.

- A bug was fixed where the DHCPv6 server puts the NoAddrsAvail status
  code in the IA_NA was fixed.  The status code now appears in the root
  level.

			Changes since 4.0.0b2

- Clarified error message when lease limit exceeded

- Relative time may now be used as a qualifier for 'allow' and 'deny' access
  control lists.  These directives may be used to assist in re-addressing
  address pools without having to constantly reconfigure the server.  Please
  see 'man dhcpd.conf' for more information on allow/deny 'after time' syntax.
  Thanks to a patch from Christof Chen.

- The server will now include multiple IA_NA's and multiple IAADDRs within
  them, if advertised by the client.  It still only seeks to allocate one
  new address.

			Changes since 4.0.0b1

- Use different paths for PID and lease files when running in DHCPv4
  or DHCPv6 mode, so that servers for both protocols can be run
  simultaneously on a single interface.

- Fixed a buffer overflow error which could have allowed a denial
  of service under unusual server configurations

- Eliminated a spurious error message from the client

- A number of bugs with the internal handling of lease state on the
  server have been fixed. Some of these could cause server crashes.

- The peer_wants_leases() changes pulled up from 3.1.0 were corrected,
  'never used' leases will no longer consistently shift between servers
  on every pool rebalance run.

- sendmsg()/recvmsg() control buffers are now declared in such a way to
  ensure they are correctly aligned on all (esp. 64-bit) architectures.

- The client leasing subsystem was streamlined and corrected to account
  more closely for changes in client link attachment selection.

			Changes since 4.0.0a3

- The DHCP server no longer requires a "ddns-update-style" statement,
  and now defaults to "none", which means DNS updates are disabled.

- Log messages when failover peer names mismatch have been improved to
  point out the problem.

- Bug where server advertised a IPv6 address in response to a SOLICIT
  but would not return the address in response to a REQUEST. Thanks to
  Dennis Kou for finding the bug.

- Fixed an error causing the server to lock up on lease expiration,
  reported independently by Jothilingam Vasu and Dennis Kou.

- Fixed a ./configure bug where compile tests were failing due to
  "-Werror" (unused variable) rather than the actual test failure.  Lead
  to inconsistent and unworkable auto-configurations.

- Compilation with DLPI and -Werror has been repaired.

- Error in decoding IA_NA option if multiple interfaces are present
  fixed by Marcus Goller.

- DHCPv6 server Confirm message processing has been enhanced - it no
  longer replies only to clients with host {} records, it now replies
  as directed in RFC3315 section 18.2.2 - that is, to all clients
  regardless of the existence of bindings.

- A core dump during expired lease cleanup has been repaired.

- DDNS updates state information are now stored in 'binding scopes' that
  follow the leases through their lifecycles.  This enables DDNS teardowns
  on leases that are assigned and expired inbetween a server restart (the
  state is recovered from dhcpd.leases).  Arbitrary user-specified binding
  scopes ('set var = "value";') are not yet supported.

- Additional compilation problems on HP/UX have been repaired.

			Changes since 4.0.0a2

- Fix for startup where there are no IPv4 addresses on an interface.
  Thanks to Marcus Goller for reporting the bug.

- Fixed file descriptor leak on listen failure. Thanks to Tom Clark.

- Bug in server configuration parser caused server to get stuck on
  startup for certain bad pool declarations. Thanks to Guillaume
  Knispel for the bug report and fix.

- Code cleaned to remove warnings reported by "gcc -Wall".

- DHCPv6 is now the default. You can disable DHCPv6 support using the
  "--disable-dhcpv6" flag when you run the configure script.

- An internal database inconsistency bug was repaired where the server
  would segfault if a client attempted to renew a lease that had been
  loaded from persistent storage.

- 'request' and 'also request' syntaxes have been added to accommodate
  the DHCPv6 client configuration.  'send dhcp6.oro' is no longer
  necessary.

- Bug fixed where configuration file parsing did not work with
  zero-length options; this made it impossible to set the
  rapid-commit option.

- Bogus messages about host records with IPv4 fixed-addresses being of
  non-128-bits in length were removed.

			Changes since 4.0.0a1

- Bug in octal parsing fixed. Thanks to Bernd Fuhrmann for the report
  and fix.

- Autoconf now supplies proper flags for Solaris DHCPv6 builds.

- Fix for parsing error on some IPv6 addresses.

- Invalid CIDR representation for IPv6 subnets or ranges now checked
  for when loading configuration.

- Compilation on HP/UX has been repaired.  The changes should generally
  apply to any architecture that supplies SIOCGLIFCONF but does not
  use 'struct lifconf' structures to pass values.

- Two new operators, ~= and ~~, have been integrated to implement
  boolean matches by regular expression (such as may be used in
  class matching statements).  Thanks to a patch by Alexandr S.
  Agranovsky, which underwent slight modification.

- Fix for icmp packets on 64-bit systems (bug introduced in 4.0).

- A bug was fixed in interface discovery wherein an error identifying
  a server-configured interface with no IPv4 addresses would SEGV.

- Fixed a bug in which write_lease() might report a failure incorrectly

- Added support for DHCPv6 Release messages

- Added -x option to dhclient, which triggers dhclient processes
  to exit gracefully without releasing leases first

- All binaries (client, server, relay) now change directories
  to / before going into daemon mode, so as not to hold $CWD open

- Fixed a bug parsing DHCPv6 client-id's in host-identifier statements

- Fixed a bug with the 'ddns-updates' boolean server configuration
  parameter, which caused the server to fail.

			Changes since 4.0.0-20070413

- Old (expired) leases are now cleaned.

- IPv6 subnets now have support for arbitrary allocation ranges via
  a new 'range6' configuration directive.

- An obviated option code hash lookup to find D6O_CLIENTID was removed.

- Corrected some situations where variables might be used without being
  initialized.

- Silenced several other compiler warnings.

- Include the more standard sys/uio.h rather than rely upon other
  header files to include it (fixes a BSD 4.2 compile failure).

- Duplicate dhclient-script updates for DHCPv6 to all provided scripts.

- DHCPv4 I/O methods that failed to sense hardware address were corrected.

- DHCPv4 is now the default (as documented) rather than DHCPv6.  The default
  was set to DHCPv6 to facilitate ease early development, and forgotten.

- Corrected a segmentation violation in DHCPv4 socket processing.

- dhclient will now fork() into the background once it binds to an
  IPv6 address, or immediately if the -n flag is supplied.

- -q is now the default behaviour on dhclient, with -d or -v enabling
  non-quiet (stderr logging) mode.

- Fix documentation of the domain-search atom (quoted, with commas).

- Document DHCPv6 options presently in the default table.

- Replaced ./configure shellscripting with GNU Autoconf.

		     Changes since 3.1.0 (NEW FEATURES)

- DHCPv6 Client and Server protocol support.  Use '-6' to run the daemons
  as v6-only.  Use '-4' to run the daemons as v4-only (default.  There is
  no support currently for both.

- Server support for multiple IA_NA options, containing at most one
  IAADDR option.

- Client support for one IA_NA option, containing any number of IAADDR
  options.

- Server support for the DHCPv6 Information-request message.

- Inappropriate unicast DHCPv6 messages sent to the server are now
  discarded, and this has rearchitected the IO system slightly.

- The DHCPv6 server DUID defaults to type 1, is persistently stored in
  the leases database, and can be over-ridden (either completely, or by
  specifying type 1 or type 2).

- The server only uses Rapid-Commit if it has been configured with the
  Rapid-Commit option and the client requests it.

- DDNS support. We now update AAAA records in the same place we would
  update A records, if we have an IPv6 address. We also generate IP6.ARPA
  style names for PTR records if we're dealing with an IPv6 address.  Both
  A and AAAA updates are done using the same 'fqdn.' virtual option space
  (although the DHCPv4 FQDN and DHCPv6 FQDN options are formatted
  differently, they both use the same code here).

- The Linux dhclient-script attempts to set and remove assigned addresses,
  and to configure /etc/resolv.conf from nameserver and domain name
  configurations.  It can be extended to configure other parameters.

- Initial DHCPv6 lease support.

- The IO system now tracks all local IP addresses, so that the DHCP
  applications (particularly the dhcrelay) can discern between what frames
  were transmitted to it, and what frames are being carried through it which
  it should not intercept.

			Changes since 3.1.0 (Maintenance)

- A bug was repaired where MAC Address Affinity for virgin leases always
  mapped to the primary.  Virgin leases now have an interleaved preference
  between primary and secondary.

- A bug was repaired where MAC Address Affinity for clients with no client
  identifier was sometimes mishashed to the peer.  Load balancing during
  runtime and pool rebalancing were opposing.

- An assertion in lease counting relating to reserved leases was repaired.

- The subnet-mask option inclusion now conforms with RFC2132 section 3.3;
  it will only appear prior to the routers option if it is present on the
  Parameter-Request-List.  The subnet-mask option will also only be
  included by default (if it is not on the PRL) in response to DISCOVER
  or REQUEST messages.

- The FQDN option is only supplied if the client supplied an FQDN option or
  if the FQDN option was explicitly requested on the PRL.

- Dynamic BOOTP leases are now load balanced in failover.

			Changes since 3.1.0rc1

- The parse warning that 'deny dynamic bootp;' must be configured for
  failover protected subnets was removed.

			Changes since 3.1.0b2

- Failover rebalance events no longer play ping pong with round errors
  (moving leases between free and back to backup where there are an
  odd number of leases).

- The 'pool' log line has been split into two messages, one before the
  rebalance run, and one after.

- Any queued BNDACKs are transmitted before transmitting new BNDUPDs.
  This enforces the correct sequence of events for the remote server
  processing these messages.

			Changes since 3.1.0b1

- Fixed a bug that caused OMAPI clients to freeze when opening lease
  objects.

- A new server config option "fqdn-reply" specifies whether the server
  should send out option 81 (FQDN).  Defaults to "on".  If set to "off",
  the FQDN option is not sent, even if the client requested it.  This is
  needed because some clients misbehave otherwise.  Thanks to Christof Chen
  at Allianz.

- Allow trace output files (-tf option) to be overwritten, rather than
  crashing dhcpd if the file already exists

- A bug was fixed that caused dhcpd to segfault if a pool was declared
  outside the scope of a subnet in dhcpd.conf.

- Some uninitialized values were repaired in dhcpleasequery.c that
  caused the server to abort.

- A new server config option, 'do-reverse-updates', has been added
  which causes the server to abstain from performing updates on PTR
  records.  Thanks to a patch from Christof Chen at Allianz.

- A bug was repaired in subencapsulation support, where spaces separated
  by empty spaces would not get included.

- A bug in dhclient was repaired which caused it to send parameter request
  lists of 55 bytes in length no matter how long the declared PRL was.

- 'dhcp.c(3953): non-null pointer' has been repaired.  This fixes a flaw
  wherein the DHCPv4 server may ignore a configured server-identifier.

- A flaw in failover startup sequences was repaired that sometimes left
  the primary DHCP server's pool rebalance schedules unscheduled.

- Corrected a flaw that broke encapsulated spaces included due to presence
  on the parameter request list.

			Changes since 3.1.0a3

- Some spelling fixes.

			Changes since 3.1.0a2

- A bug was fixed where attempting to permit leasequeries results in a
  fatal internal error, "Unable to find server option 49".

- A bug was fixed in dhclient rendering the textual output form of the
  domain-search option syntax.

			Changes since 3.1.0a1

- A bug in the FQDN universe that added FQDN codes to the NWIP universe's
  hash table was repaired.

- The servers now try harder to transmit pending binding updates when
  entering normal state.

- UPDREQ/UPDREQALL handling was optimized - it no longer dequeues and
  requeues all pending updates.  This should reduce the number of spurious
  'xid mismatch' log messages.

- An option definition referencing leak was fixed, which resulted in early
  termination of dhclient upon the renewal event.

- Some default hash table sizes were tweaked, some upwards, some downwards.
  3.1.0a1's tables resulted in a reduction in default server memory use.
  The new selected values provide more of a zero sum (increasing the size
  of tables likely to be populated, decreasing the size of tables unlikely).

- Lease structures appear in three separate hashes: by IP address, by UID,
  and by hardware address.  One type of table was used for all three, and
  improvements to IP address hashing were applied to all three (so UID and
  hardware addresses were treated like 4-byte integers).  There are now two
  types of tables, and the uid/hw hashes use functions more appropriate
  to their needs.

- The max-lease-misbalance percentage no longer causes scheduled rebalance
  runs to be skipped: it still governs the schedule, but every scheduled
  run will attempt balance.

- A segfault bug in recursive encapsulation support has been corrected.

			Changes since 3.0 (New Features)

- A workaround for certain STSN servers that send a mangled domain-name
  option was introduced for dhclient.  The client will now accept corrupted
  server responses, if they contain a valid DHCP_MESSAGE_TYPE (OFFER, ACK,
  or NAK).  The server will continue to not accept corrupt client packets.

- Support for 'reserved' (pseudo-static) and BOOTP leases via failover
  was introduced.

- Support for adding, removing, and managing class and subclass statements
  via OMAPI.

- The failover implementation was updated to comply with revision 12 of
  the protocol draft.

- 'make install' now creates the initial zero-length dhcpd.leases file if
  one does not already exist on the system.

- RFC3942 compliance, site-local option spaces start at 224 now, not 128.

- The Load Balance Algorithm was misimplemented.  The current implementation
  matches RFC 3074.

- lcase() and ucase() configuration expressions have been added which adjust
  their arguments from upper to lower and lower to upper cases respectively.
  Thanks to a patch from Albert Herranz.

- The dhclient 'reject ...;' statement, which rejects leases given by named
  server-identifiers, now permits address ranges to be specified in CIDR
  notation.  Thanks to a patch from David Boyce.

- The subnet-mask option is now supplied by default, but at lowest
  priority.  This helps a small minority of clients that provide parameter
  request lists, but do not list the subnet-mask option because they were
  designed to interoperate with a server that behaves in this manner.

- The FQDN option is similarly supplied even if it does not appear on the
  parameter request list, but not to the exclusion of options that do
  appear at the parameter request list.  Up until now it had ultimate
  priority over the client's parameter request list.

- Varying option space code and length bit widths (8/16/32) are now
  supported.  This is a milestone in achieving RFC 3925 "VIVSO" and
  DHCPv6 support.

- A new common (server or client) option, 'db-time-format local;', has
  been added which prints the local time in /var/db/dhcpd.leases rather
  than UTC.  Thanks to a patch from Ken Lalonde.

- Some patches to improve DHCP Server startup speed from Andrew Matheson
  have been incorporated.

- Failover pairs now implement 'MAC Affinity' on leases moving from the
  active to free states.  Leases that belonged to the failover secondary
  are moved to BACKUP state rather than FREE upon exiting EXPIRED state.
  If lease rebalancing must move leases, it tries first to move leases
  that belong to the peer in need.

- The server no longer sends POOLREQ messages unless the pool is severely
  misbalanced in the peer's favor (see 'man dhcpd.conf' for more details).

- Pool rebalance events no longer happen upon successfully allocating a
  lease.  Instead, they happen on a schedule.  See 'man dhcpd.conf' for the
  min-balance and max-balance statements for more information.

- The DHCP Relay Agent Information Option / Link Selection Sub-Option
  is now supported.  (See RFC3527 for details).

- A new DDNS related server option, update-conflict-detection, has been
  added.  If this option is enabled, dhcpd will perform normal DHCID
  conflict resolution (the default).  If this option is disabled, it will
  instead trust the assigned name implicitly (removing any other bindings
  on that name).  This option has not been made available in dhclient.

- In those cases where the DHCP software manufactures an IP header (to
  transmit via bpf, lpf, etc), the IP TTL the software selects has been
  increased from 16 to 128.  This is intended to match Microsoft Windows
  DHCP Client behaviour, to increase compatibility.

- 'ignore client-updates;' now has behaviour that is different from
  'deny client-updates;'.  The client's request is not truly ignored,
  rather it is encouraged.  Should this value be configured, the server
  updates DNS as though client-updates were set to 'deny'.  That is, it
  enters into DNS whatever it is configured to do already, provided it is
  configured to.  Then it sends a response to the client that lets the
  client believe it is performing client updates (which it will), probably
  for a different name.  In essence, this lets the client do as it will,
  ignoring this aspect of their request.

- Support for compressed 'domain name list' style DHCP option contents, and
  in particular the domain search option (#119) was added.

- The DHCP LEASEQUERY protocol as defined in RFC4388 is now implemented.
  LEASEQUERY lets you query the DHCP server for information about a lease,
  using either an IP address, MAC address, or client identifier.  Thanks
  to a patch from Justin Haddad.

- DHCPD is now RFC2131 section 4.1 compliant (broadcast to all-ones ip and
  ethernet mac address) on the SCO platform specifically without any strange
  ifconfig hacks.  Many thanks go to the Kroger Co. for donating the
  hardware and funding the development.

- A new common configuration executable statement, execute(), has been
  added.  This permits dhcpd or dhclient to execute a named external
  program with command line arguments specified from other configuration
  language.  Thanks to a patch written by Mattias Ronnblom, gotten to us
  via Robin Breathe.

- A new dhcp server option 'adaptive-lease-time-threshold' has been added
  which causes the server to substantially reduce lease-times if there are
  few (configured percentage) remaining leases.  Thanks to a patch submitted
  from Christof Chen.

- Encapsulated option spaces within encapsulated option spaces is now
  formally supported.

			Changes since 3.0.6rc1

- supersede_lease() now requeues leases in their respective hardware
  address hash bucket.  This mirrors client identifier behaviour.

			Changes since 3.0.5

- Assorted fixes for broken network devices:  Packet length is now
  determined from the IP header length field to finally calculate the
  UDP payload length, because some NIC drivers return more data than
  they actually received.

- UDP packets are now stored in aligned data structures.

- A logic error in omapi interface code was repaired that might result in
  incorrectly indicating 'up' state when any flags were set, rather than
  specifically the INTERFACE_REQUESTED flag.  Thanks to a patch from
  Jochen Voss which got to us via Andrew Pollock at Debian.

- A reference leak on binding scopes set by ddns updates was repaired.

- A memory leak in the minires_nsendsigned() function call was repaired.
  Effectively, this leaked ~176 bytes per DDNS update.

- In the case where an "L2" DHCP Relay Agent (one that does not set giaddr)
  was directly attached to the same broadcast domain as the DHCP server,
  the RFC3046 relay agent information option was not being returned to the
  relay in the server's replies.  This was fixed; the dhcp server no longer
  requires the giaddr to reply with relay agent information.  Note that
  this also improves compatibility with L2 devices that "intercept" DHCP
  packets and expect relay agent information even in unicast (renewal)
  replies.  Thanks to a patch from Pekka Silvonen.

- A bug was fixed where the BOOTP header 'sname' field had a value, the
  copy written to persistent storage was actually the contents of the
  'file' field.

- A bug was fixed where the nwip virtual option space was referencing
  the fqdn option's virtual option space's option cache.

- Timestamp parsing errors that indicated missing "minutes" fields rather
  than the actually missing "seconds" fields have been repaired thanks to
  a patch from Kevin Steves.

- A grammar error in the dhclient.8 manpage was repaired thanks to a patch
  from Chris Wagner.

- Several spelling typos were repaired, and some cross-references to other
  relevant documents were included in the manpages, thanks to a patch
  by Andrew Pollock which got to us via Tomas Pospisek.

- Some bugs were fixed in the 'emergency relay agent options hologram'
  which is used to retain relay agent option contents from when the
  client was in INIT or REBIND states.  This should solve problems where
  relay agent options were not echoed from the server, even when giaddr
  was set.

- dhclient now closes its descriptor to dhclient.leases prior to executing
  dhclient-script.  Thanks to a patch from Tomas Pospisek.

- The server's "by client-id" and "by hardware address" hash table lists
  are now sorted according to the preference to re-allocate that lease to
  returning clients.  This should eliminate pool starvation problems
  arising when "INIT" clients were given new leases rather than presently
  active ones.

			Changes since 3.0.5rc1

- A bug was repaired in fixes to the dhclient, which sought to run the
  dhclient-script with the 'EXPIRE' state should it receive a NAK in
  response to a REQUEST.  The client now iterates the PREINIT state
  after the EXPIRE state, so that interfaces that might be configured
  'down' can be brought back 'up' and initialized.

- DHCPINFORM handling for clients that properly set ciaddr and come to the
  server via a relay aget has been repaired.

			Changes since 3.0.4

- A warning that host statements declared within subnet or shared-network
  scopes are actually global has been added.

- The default minimum lease time (if min-lease-time was not specified)
  was raised from 0 to 300.  0 is not thought to be sensible, and is
  known to be damaging.

- Added additional fatal error sanity checks surrounding lease binding
  state count calculations (free/active counts used for failover pool
  balancing).

- Some time value size fixes in 3.0.4 brought on from FreeBSD /usr/ports were
  misapplied to server values rather than client values.  The server no longer
  advertises 8-byte lease-time options when on 64-bit platforms.

- A bug where leases not in ACTIVE state would get billed to billed classes
  (classes with lease limitations) was fixed.  Non-active leases OFFERed
  to clients are no longer billed (but billing is checked before offering).

- The dhcpd.conf.5 manpage was updated in regard to the ddns-domainname
  configuration option - the default configuration and results should be
  more clear now.

- If the dhclient were to receive a DHCPNAK while it was in the RENEW
  state (and consequently, had an active, 'bound' address and related
  configuration options), it would fail to 'tear down' this information
  before proceeding into INIT state.  dhclient now iterates the dhclient-
  script with the 'EXPIRE' action to cause these teardowns prior to entering
  INIT state.  Thanks to a patch from Chris Zimmerman.

- The omapi.1 manpage had some formatting errors repaired thanks to a patch
  from Yoshihiko Sarumaru.

- A few lines of code that were failover-specific were moved within
  #if defined() clauses so that compilation without failover could be
  made possible.

- The log message emitted when the 'leased-address' value was not available
  in dhcpd.conf "executable statements" has been updated to be more helpful.
  Manpage information for this value has also been updated.

- Abandoned or dissociated (err condition) leases now remove any related
  dynamic dns bindings.  Thanks to a patch from Patrick Schoo.

- Attempting to write a new lease file to replace a corrupt (due to
  encountering non-retryable errors during writing) lease file should
  no longer result in an infinite recursion.

- Host declaration hardware addresses and client identifiers may only be
  configured once.  dhcpd will now fail to load config files that specify
  multiple identifiers (previous versions would silently over-ride the
  value with the later configured value).

- Several option codes that have been allocated since our last release
  have been named and documented.

- Option names of the form "unknown-123" have been removed from the in-
  memory hash tables.  In order to support options of these names that
  may appear in dhclient.leases or similar in previous versions, the
  parser will now find the new option code definition, or mock up a
  generic option code definition.  This should result in a smooth
  transition from one name to the other, as the new name is used to
  write new output.

			Changes since 3.0.4rc1

- The dhcp-options.5 manpage was updated to correct indentation errors
  thanks to a patch from Jean Delvare.

			Changes since 3.0.4b3

- Some manual pages were clarified pursuant to discussion on the dhcp-server
  mailing list.

			Changes since 3.0.4b2

- Null-termination sensing for certain clients that unfortunately require
  it in DHCPINFORM processing was repaired.

- The host-name option and a few others were moved from "X" format to "t"
  format to be compatible with new NULL handling functions.

- DHCPINFORM processing is a little more careful about return addressing
  its responses, or if responding via a relay.  The INFORM related
  messages also log the 'effective client ip address' rather than the
  client's supplied ciaddr (since some clients produce null ciaddrs).

- The server was inappropriately sending leases to the RESET state in the
  event that multiple active leases were found to match a singly-identified
  client.  This was changed to RELEASED (by accepting a different, ACTIVE
  binding, the client is implicitly releasing its lease).  This repairs a
  bug wherein secondary servers in failover pairs detecting this condition
  move leases to RESET, and primaries refuse to accept that state
  transition (properly).

- The memset-after-dmalloc() changes made in 3.0.4b1 have been backed out.

			Changes since 3.0.4b1

- Command line parsing in omshell was repaired - it no longer closes
  STDIN after reading one line.

- The resolver library no longer closes the /etc/resolv.conf file
  descriptor it opened twice.

- Changes to trailing NULL removal in 't' option-atoms has been rethought,
  it now includes 'd' (domain name) types, and tries hard not to rewind an
  option beyond the start of the text field it is un-terminating.

			Changes since 3.0.3

- A DDNS update handling function was misusing the DNS error codes, rather
  than the internal generic result enumeration.  The result is a confusing
  syslog line, logging the wrong condition.

- The DHCP Server was not checking pool balance in the case where it brought
  a non-ACTIVE lease out of storage for a client that was returning to use
  a lease it once had long ago, and had since expired.

- Failover peers no longer bother to look for free leases to allocate when
  they already found the client's ACTIVE lease.  DISCOVERs are load balanced
  whether freely-allocated or not, unless the server doubts the peer has
  leases to allocate.

- Fixed a bug in dhcrelay agent addition code that suppressed trailing
  PAD options - it was suppressing only one trailing PAD option, rather
  than the entire block of them.

! Fixed some unlikely overlapping-region memcpy() bugs in dhcrelay agent
  option addition and stripping code.  Added a few sanity checks.  Although
  highly improbable, due to requiring the reception of a DHCP datagram well
  in excess of all known to be used physical MTU limitations, it is possible
  this may have been used in a stack overflow security vulnerability.  Thanks
  to a patch from infamous42md.

! Added some sanity checks to OMAPI connection/authentication code.
  Although highly improbable, due to having to deliver in excess of 2^32
  bytes of data via the OMAPI channel, not to mention requiring dhcpd to
  be able to malloc() a memory region 2^32 bytes in size, it was possible
  this might have resulted in a heap overflow security vulnerability.
  Thanks to a patch from infamous42md.

- dmalloc() memset()'s the non-debug (data) portion of the allocated
  memory to zero.  Code that memset()'s the result returned by dmalloc() to
  zero is redundant.  These redundancies were removed.

- Some type declaration corrections to u_int16_t were made in common/tr.c
  (Token Ring support) thanks to a patch from Jason Vas Dias at Red Hat.

- A failover bug that was allowing leases that EXPIRED or were RELEASED
  where tsfp and tstp are identical timestamps to languish in these
  transitional states has been repaired.  As a side effect, lease
  databases should be kept more consistent overall, not just for these
  transitional states.

- If the lease db is deleted out from under the daemon, and it moves to rewrite
  the db, it will go ahead with the operation and move the new db into place
  once it detects the old db does not exist.

- dhclient now ignores IRDA, SIT, and IEEE1394 network interfaces, as it
  is either nonsensical or (in the case of IEEE1394) is not known to support
  these interfaces.  Thanks to Marius Gedminas and Andrew Pollock of Debian.

- Some previously undocumented reasons for dhclient-script invoking has
  been documented in the dhclient-script.8 manpage.

- Failover potential expiry calculations (TSTP) have been corrected.  Results
  should be substantially more consistent, and proper given the constraints.

- Adjusted lease state validation checks in potential-conflict, to
  account for possible clock skew similarly to normal state, and several
  previously illegal transitions were made legal (ex: active->released).

- An impossible sanity check was removed from omapi/buffer.c, thanks to a
  patch from 'infamous42md'.

- An OMAPI host/network byte order problem in lease time values has been
  repaired.

- Several minor bugs, largely relating to treating 8-byte time values as
  4-byte entities, have been repaired after careful review of the FreeBSD
  ports collection's patch set.  Thanks to the nameless entities who have
  contributed to the FreeBSD ports.

- When writing a trace file, the file is now created with permissions 0600,
  to help administrators avoid accidentally publicising sensitive config
  data.

- The calculation of the maximum size of DHCP packets no longer includes
  Ethernet framing overhead.  The result is that the 'Maximum Message
  Size' option advertised by clients, or the default value 576, is no
  longer reduced by 14 bytes, and instead directly reflects the IP level
  MTU (and the default, minimum allowed IP MTU of 576).

- The special status of RELEASED/EXPIRED/RESET leases when a server
  is operating in partner-down was fixed.  It no longer requires a
  lease be twice the MCLT beyond STOS to 'reallocate', and the expiry
  event to turn these into FREE leases without peer acknowledgement
  (after STOS+MCLT) has been repaired.

- Compilation on older Solaris systems (lacking /usr/include/sys/int_types.h)
  has been repaired.

- "append"ing a string onto the end of a "t" type option (such as the
  domain-name field) that had been improperly NULL-terminated by the
  DHCP server will no longer result in a truncated string containing
  only the option from the server, and not the expected appended value.
  Thanks to a patch from Jason Vas Dias at Red Hat.

- File handlers on configuration state (config files and lease dbs) should
  be treated consistently, regardless of whether TRACING is defined or not.

- The Linux build environment has had some minor improvements - better
  sensing of 64-bit pointer sizes (only used for establishing an icmp_id),
  and corrections to #if operators regarding LINUX_MAJOR should it ever
  move to 3.[01].x.

- The server now tries harder to survive the condition where it is unable
  to open a new lease file to rewrite the lease state database.

			Changes since 3.0.3b3

- dhclient.conf documentation for interface {} was updated to reflect recent
  discussion on the dhcp-hackers mailing list.

- In response to reports that the software does not compile on GCC 4.0.0,
  -Werror was removed from Makefile.conf for all platforms that used it.
  We will address the true problem in a future release; this is a temporary
  workaround.

			Changes since 3.0.3b2

- An error in code changes introduced in 3.0.3b2 was corrected, which caused
  static BOOTP clients to receive random addresses.

			Changes since 3.0.3b1

- A bug was fixed in BOOTPREQUEST handling code wherein stale references to
  host records would be left behind on leases that were not allocated to the
  client currently booting (eg in the case where the host was denied booting).

- The dhcpd.conf.5 manpage was updated to be more clear in regards to
  multiple host declarations (thanks to Vincent McIntyre).  'Interim' style
  dynamic updates were also retouched.

			Changes since 3.0.2

- A bug was fixed where a server might load balance a DHCP REQUEST to its
  peer after already choosing not to load balance the preceding DISCOVER.
  The peer cannot allocate the originating server's lease.

- In the case where a secondary server lost its stable storage while the
  primary was still in communications-interrupted, and came back online,
  the lease databases would not be fully transferred to the secondary.
  This was due to the secondary errantly sending an extra UPDREQ message
  when the primary made its state transition to PARTNER-DOWN known.

- The package will now compile cleanly in gcc 3.3 and 3.4.  As a side effect,
  lease structures will be 9 bytes smaller on all platforms.  Thanks to
  Jason Vas Dias at Red Hat.

- Interface discovery code in DISCOVER_UNCONFIGURED mode is now
  properly restricted to only detecting broadcast interfaces.  Thanks
  to a patch from Jason Vas Dias at Red Hat.

- decode_udp_ip_header was changed so that the IP address was copied out
  to a variable, rather than referenced by a pointer.  This enforces 4-byte
  alignment of the 32-bit IP address value.  Thanks to a patch from Dr.
  Peter Poeml.

- An incorrect log message was corrected thanks to a patch from
  Dr. Peter Poeml.

- A bug in DDNS was repaired, where if the server's first DDNS action was
  a DDNS removal rather than a DDNS update, the resolver library's
  retransmit timer and retry timer was set to the default, implying a
  15 second timeout interval.  Which is a little excessive in a synchronous,
  single-threaded system.  In all cases, ISC DHCP should now hold fast to
  a 1-second timeout, trying only once.

- The siaddr field was being improperly set to the server-identifier when
  responding to DHCP messages.  RFC2131 clarified the siaddr field as
  meaning the 'next server in the bootstrap process', eg a tftp server.
  The siaddr field is now left zeroed unless next-server is configured.

- mockup_lease() could have returned in an error condition (or in the
  condition where no fixed-address was found matching the shared
  network) with stale references to a host record.  This is probably not
  a memory leak since host records generally never die anyway.

- A bug was repaired where failover servers would let stale client identifiers
  persist on leases that were reallocated to new clients not sending an id.

- Binding scopes ("set var = value;") are now removed from leases allocated
  by failover peers if the lease had expired.  This should help reduce the
  number of stale binding scopes on leases.

- A small memory leak was closed involving client identifiers larger than
  7 bytes, and failover.

- Configuring a subnet in dhcpd.conf with a subnet mask of 32 bits might
  cause an internal function to overflow heap.  Thanks to Jason Vas Dias
  at Red Hat.

- Some inconsistencies in treating numbers that the lexer parsed as 'NUMBER'
  or 'NUMBER_OR_NAME' was repaired.  Hexadecimal parsing is affected, and
  should work better.

- In several cases, parse warnings were being issued before the lexical
  token had been advanced to the token whose value was causing an error...
  causing parse warnings to claim the problem is on the wrong token.

- Host declarations matching on client identifier for dynamic leases will
  no longer match fixed-address host declarations (this is now identical
  to behaviour for host records matching on hardware address).

			Changes since 3.0.2rc3

- A previously undocumented configuration directive, 'local-address',
  was documented in the dhcpd.conf manpage.

			Changes since 3.0.2rc2

- Two variables introduced in 3.0.2b1 were used without being initialized
  in the case where neither the FILE nor SNAME fields were available for
  overloading.  This was repaired.

- A heretofore believed to be impossible corner case of the option
  overloading implementation turned out to be possible ("Unable to sort
  overloaded options after 10 tries.").  The implementation was reworked
  to consider the case of an option so large it would require more than
  three chunks to fit.

- Many other instances of variables being used without being initialized
  were repaired.

- An uninitialized variable in omapi_io_destroy() led to the discovery
  that this function may result in orphaned pointers (and hence, a memory
  leak).

			Changes since 3.0.2rc1

- allocate_lease() was rewritten to repair a bug in which the server would
  try to allocate an ABANDONED lease when FREE leases were available.

			Changes since 3.0.2b1

- Some dhcp-eval.5 manpage formatting was repaired.

			Changes since 3.0.1

- A bug was fixed in the server's 'option overloading' implementation,
  where options loaded into the 'file' and 'sname' packet fields were
  not aligned precisely as rfc2131 dictates.

- The FreeBSD client script was changed to support the case where a domain
  name was not provided by the server.

- A memory leak in 'omshell' per each command line parsed was
  repaired, thanks to a patch from Jarkko Torppa.

- Log functions writing to stderr were adjusted to use the STDERR_FILENO
  system definition rather than '2'.  This is a no-op for 90% of platforms.

- One call to trace_write_packet_iov() counted the number of io vectors
  incorrectly, causing inconsistent tracefiles.  This was fixed.

- Some expression parse failure memory leaks were closed.

- A host byte order problem in tracefiles was repaired.

- Pools configured in DHCPD for failover possessing permission lists that
  previously were assumed to not include dynamic bootp clients are now
  a little more pessimistic.  The result is, dhcpd will nag you about just
  about most pools that possess a 'allow' statement with no 'deny' that
  would definitely match a dynamic bootp client.

- The 'ddns-update-style' configuration warning bit now insists that
  the configuration be globally scoped.

- Two memory leaks in dhclient were closed thanks to a patch from Felix
  Farkas.

- Some minor but excellently pedantic documentation errors were fixed
  thanks to a patch from Thomas Klausner.

- Bugs in operator precedence in executable statements have been repaired
  once again.  More legal syntaxes should be parsed legally.

- Failing to initialize a tracefile for any reason if a tracefile was
  specified is now a fatal error.  Thanks to a patch from Albert Herranz.

- Corrected a bug in which the number of leases transferred as calculated
  by the failover primary and sent to peers in POOLRESP responses may be
  incorrect.  This value is not believed to be used by other failover
  implementations, excepting perhaps as logged information.

- Corrected a bug in which 'dhcp_failover_send_poolresp()' was in fact
  sending POOLREQ messages instead of POOLRESP mesasges.  This message
  was essentially ignored since failover secondaries effectively do not
  respond to POOLREQ messages.

- Type definitions for various bitwidths of integers in the sunos5-5
  build of ISC DHCP have been fixed.  It should compile and run more
  easily when built in 64-bit for this platform.

- "allow known-clients;" is now a legal syntax, to avoid confusion.

- If one dhcp server chooses to 'load balance' a request to its failover
  peer, it first checks to see if it believes said peer has a free
  lease to allocate before ignoring the DISCOVER.

- log() was logging a work buffer, rather than the value returned by
  executing the statements configured by the user.  In some cases,
  the work buffer and the intended results were the same.  In some other
  cases, they were not.  This was fixed thanks to a patch from Gunnar
  Fjone and directconnect.no.

- Compiler warnings for some string type conversions was fixed, thanks
  to Andreas Gustafsson.

- The netbsd build environments were simplified to one, in which
  -Wconversion is not used, thanks to Andreas Gustafsson.

- How randomness in the backoff-cutoff dhclient configuration variable
  is implemented was better documented in the manpage, and the behaviour
  of dhclient in REQUEST timeout handling was changed to match that of
  DISCOVER timeout handling.

- Omapi was hardened against clients that pass in null values, thanks
  to a patch from Mark Jason Dominus.

- A bug was fixed in dhclient that kept it from doing client-side
  ddns updates.  Thanks to a patch from Andreas Gustafsson, which
  underwent some modification after review by Jason Vas Dias.

- Failover implementations disconnected due to the network between
  them (rather than one of the two shutting down) will now try to
  re-establish the failover connection every 5 seconds, rather than
  to simply try once and give up until one of them is restarted.
  Thanks to a patch from Ulf Ekberg from Infoblox, and field testing
  by Greger V. Teigre which led to an enhancement to it.

- A problem that kept DHCP Failover secondaries from tearing down
  ddns records was repaired.  Thanks to a patch from Ulf Ekberg from
  Infoblox.

- 64bit pointer sizes are detected properly on FreeBSD now.

- A bug was repaired where the DHCP server would leave stale references
  to host records on leases it once thought about offering to certain
  clients.  The result would be to apply host and 'known' scopes to the
  wrong clients (possibly denying booting).  NOTE:  The 'mis-host' patch
  that was being circulated as a workaround is not the way this bug was
  fixed.  If you were a victim of this bug in 3.0.1, you are cautioned
  to proceed carefully and see if it fixes your problem.

- A bug was repaired in the server's DHCPINFORM handling, where it
  tried to divine the client's address from the source packet and
  would get it wrong.  Thanks to Anshuman Singh Rawat.

- A log message was introduced to help illuminate the case where the
  server was unable to find a lease to assign to any BOOTP client.
  Thanks to Daniel Baker.

- A minor dhcpd.conf.5 manpage error was fixed.

			Changes since 3.0.1rc14

- The global variable 'cur_time' was centralized and is now uniformly of a
  type #defined in system-dependent headers.  It had previously been defined
  in one of many places as a 32-bit value, and this causes mayhem on 64-bit
  big endian systems.  It probably wasn't too healthy on little endian
  systems either.

- A printf format string error introduced in rc14 was repaired.

- AIX system-dependent header file was altered to only define NO_SNPRINTF
  if the condition used to #ifdef in vsnprintf in AIX' header files
  is false.

- The Alpha/OSF system-dependent header file was altered to define
  NO_SNPRINTF on OS revisions older than 4.0G.

- omapip/test.c had string.h added to its includes.

			Changes since 3.0.1rc13

! CAN-2004-0460 - CERT VU#317350: Five stack overflow exploits were closed
  in logging messages with excessively long hostnames provided by the
  clients.  It is highly probable that these could have been used by
  attackers to gain arbitrary root access on systems using ISC DHCP 3.0.1
  release candidates 12 or 13.  Special thanks to Gregory Duchemin for
  both finding and solving the problem.

! CAN-2004-0461 - CERT VU#654390: Once the above was closed, an opening
  in log_*() functions was evidenced, on some specific platforms where
  vsnprintf() was not believed to be available and calls were wrapped to
  sprintf() instead.  Again, credit goes to Gregory Duchemin for finding
  the problem.  Calls to snprintf() are now linked to a distribution-local
  snprintf implementation, only in those cases where the architecture is
  not known to provide one (see includes/cf/[arch].h).  If you experience
  linking problems with snprintf/vsnprintf or 'isc_print_' functions, this
  is where to look.  This vulnerability did not exist in any previously
  published version of ISC DHCP.

- Compilation on hpux 11.11 was repaired.

- 'The cross-compile bug fix' was backed out.

			Changes since 3.0.1rc12

- Fixed a bug in omapi lease lookup function, to form the hardware
  address for the hash lookup correctly, thanks to a patch from
  Richard Hirst.

- Fixed a bug where dhcrelay was sending relayed responses back to the
  broadcast address, but with the source's unicast mac address.  Should
  now conform to rfc2131 section 4.1.

- Cross-compile bug fix; use $(AR) instead of ar.  Thanks to Morten Brorup.

- Fixed a crash bug in dhclient where dhcpd servers that do not provide
  renewal times results in an FPE.  As a side effect, dhclient can now
  properly handle 0xFFFFFFFF (-1) expiry times supplied by servers.  Thanks
  to a patch from Burt Silverman.

- The 'ping timeout' debugs from rc12 were removed to -DDEBUG only,
  and reformatted to correct a compilation error on Solaris platforms.

- A patch was applied which fixes a case where leases read from the
  leases database do not properly over-ride previously read leases.

- dhcpctl.3 manpage was tweaked.

			Changes since 3.0.1rc11

- A patch from Steve Campbell was applied with minor modifications to
  permit reverse dns PTR record updates with values containing spaces.

- A patch from Florian Lohoff was applied with some modifications to
  dhcrelay.  It now discards packets whose hop count exceeds 10 by default,
  and a command-line option (-c) can be used to set this threshold.

- A failover bug relating to identifying peers by name length instead of
  by name was fixed.

- Declaring failover configs within shared-network statements should no
  longer result in error.

- The -nw command line option to dhclient now works.

- Thanks to a patch from Michael Richardson:
	- Some problems with long option processing have been fixed.
	- Some fixes to minires so that updates of KEY records will work.

- contrib/ms2isc was updated by Shu-Min Chang of the Intel Corporation.
  see contrib/ms2isc/readme.txt for revision notes.

- Dhclient no longer uses shell commands to kill another instance of
  itself, it sends the signal directly.  Thanks to a patch from Martin
  Blapp.

- The FreeBSD dhclient-script was changed so that a failure to write to
  /etc/resolv.conf does not prematurely end the script.  This keeps dhclient
  from looping infinitely when this is the case.  Thanks to a patch from
  Martin Blapp.

- A patch from Bill Stephens was applied which resolves a problem with lease
  expiry times in failover configurations.

- A memory leak in configuration parsing was closed thanks to a patch from
  Steve G.

- The function which discovers interfaces will now skip non-broadcast or
  point-to-point interfaces, thanks to a patch from David Brownlee.

- Options not yet known by the dhcpd or dhclient have had their names
  changed such that they do not contain # symbols, in case they should ever
  appear in a lease file.  An option that might have been named "#144" is
  now "unknown-144".

- Another patch from Bill Stephens which allows the ping-check timeout to
  be configured as 'ping-timeout'.  Defaults to 1.

			Changes since 3.0.1rc10

- Potential buffer overflows in minires repaired.

- A change to the linux client script to use /bin/bash, since /bin/sh may
  not be bash.

- Some missing va_end cleanups thanks to a patch from Thomas Klausner.

- A correction of boolean parsing syntax validation - some illegal syntaxes
  that worked before are now detected and produce errs, some legal syntaxes
  that errored before will now work properly.

- Some search-and-replace errors that caused some options to change their
  names was repaired.

- Shu-min Chang of the Intel corporation has contributed a perl script and
  module that converts the MS NT4 DHCP configuration to a ISC DHCP3
  configuration file.

- Applied the remainder of the dhcpctl memory leak patch provided by Bill
  Squier at ReefEdge, Inc.  (groo@reefedge.com).

- Missing non-optional failover peer configurations will now result in a soft
  error rather than a null dereference.

			Changes since 3.0.1rc9

- A format string was corrected to fix compiler warnings.

- A number of spelling corrections were made in the man pages.

- The dhclient.conf.5 man page was changed to refer to do-forward-updates
  rather than a configuration option that doesn't exist.

- A FreeBSD-specific bug in the interface removal handling was fixed.

- A Linux-specific Token Ring detection problem was fixed.

- Hashes removed from as-yet-unknown agent options, having those options
  appear in reality before we know about them will no longer produce
  self-corrupting lease databases.

- dhclient will use the proper port numbers now when using the -g option.

- A order-of-operations bug with 2 match clauses in 1 class statement is
  fixed thanks to a patch from Andrew Matheson.

- Compilation problems on Solaris were fixed.

- Compilation problems when built with DEBUG or DEBUG_PACKET were repaired.

- A fix to the dhcp ack process which makes certain group options will be
  included in the first DHCPOFFER message was made thanks to a patch from
  Ling Gou.

- A few memory leaks were repaired thanks to patches from Bill Squier at
  ReefEdge, Inc.  (groo@reefedge.com).

- A fix for shared-networks that sometimes give clients options for the
  wrong subnets (in particular, 'option routers') was applied, thanks to
  Ted Lemon for the patch.

- Omshell's handling of dotted octets as values was changed such that dots
  one after the other produce zero values in the integer string.

			Changes since 3.0.1rc8

- Fix a format string vulnerability in the server that could lead to a
  remote root compromise (discovered by NGSEC Research Team, www.ngsec.com).

- Add additional support for NetBSD/sparc64.

- Fix a bug in the command-line parsing of the client.  Also, resolve
  a memory leak.

- Add better support for shells other than bash in the Linux client
  script.

- Various build fixes for modern versions of FreeBSD and Linux.

- Fix a bad bounds check when printing binding state names.

- Clarify documentation about fixed-address and multiple addresses.

- Fix a typo in the authoritative error message.

- Make a log entry when we can't write a billing class.

- Use conversion targets that are the right size on all architectures.

- Increment the hop count when relaying.

- Log a message when lease state is changed through OMAPI.

- Don't rerun the shared_network when evaluating the pool.

- Fix a reversed test in the parser.

- Change the type of rbuf_max.

- Make FTS_LAST a manifest constant to quiet warnings.

			Changes since 3.0.1rc7

- Fix two compiler warnings that are generated when compiling on Solaris
  with gcc.   These stop the build, even though they weren't actually
  errors, because we prefer that our builds generate no warnings.

			Changes since 3.0.1rc6

- Don't allow a lease that's in the EXPIRED, RELEASED or RESET state
  to be renewed.

- Implement lease stealing for cases where the primary has fewer leases
  than the secondary, as called for by the standard.

- Add a fudge factor to the lease expiry acceptance code, (suggested
  by Kevin Miller of CMU).

- Fix a bug in permit_list_match that made it much too willing to say
  that two permit lists matched.

- Unless DEBUG_DNS_UPDATES is defined, print more user-friendly (and
  also more compact) messages about DNS updates.

- Fix a bug in generating wire-format domain names for the FQDN option.

- Fix a bug where the FQDN option would not be returned if the client
  requested it, contrary to the standard.

- On Darwin, use the FreeBSD DHCP client script.

- On NetBSD/sparc, don't check for casting warnings.

- Add a flag in the DHCP client to disable updating the client's A
  record when sending an FQDN option indicating that the client is
  going to update its A record.

- In the client, don't attempt a DNS update until one second after
  configuring the new IP address, and if the update times out, keep
  trying until a response, positive or negative, is received from the
  DNS server.

- Fix an uninitialized memory bug in the DHCP client.

- Apply some FreeBSD-specific bug fixes suggested by Murray Stokely.

- Fix a bug in ns_parserr(), where it was returning the wrong sort
  of result code in some cases (suggested by Ben Harris of the
  NetBSD project).

- Fix a bug in is_identifier(), where it was checking against EOF
  instead of the END_OF_FILE token (also suggested by Ben Harris).

- Fix a bug where if an option universe contained no options, the
  DHCP server could dump core (Walter Steiner).

- Fix a bug in the handling of encapsulated options.

- Fix a bug that prevented NWIP suboptions from being processed.

- Delete the FTS_BOOTP and FTS_RESERVED states and implement them
  as modifier flags to the FTS_ACTIVE state, as called for in the
  failover protocol standard.

- Fix bugs in the pool merging code that resulted in references and
  dereferences of null pointers.   This bug had no impact unless the
  POINTER_DEBUG flag was defined.

- In the server, added a do-forward-updates flag that can be used to
  disable forward updates in all cases, so that sites that want the
  clients to take sole responsibility for updating their A record can
  do so.

- Make it possible to disable optimization of PTR record updates.

			Changes since 3.0.1rc5

- Include some new documentation and changes provided by Karl Auer.

- Add a workaround for some Lexmark printers that send a double-NUL-
  terminated host-name option, which would break DNS updates.

- Fix an off-by-one error in the MAC-address checking code for
  DHCPRELEASE that was added in 3.0.1rc5.

- Fix a bug where client-specific information was not being discarded
  from the lease when it expired or was released, resulting in
  problems if the lease was reallocated to a different client.

- If more than one allocation pool is specified that has the same set
  of constraints as another allocation pool on the same shared
  network, merge the two pools.

- Don't print an error in fallback_discard, since this just causes
  confusion and does not appear to be helping to encourage anyone to
  fix this bug.

			Changes since 3.0.1rc4

- Fix a bug that would cause the DHCP server to spin if asked to parse
  a certain kind of incorrect statement.

- Fix a related bug that would prevent an error from being reported in
  the same case.

- Additional documentation.

- Make sure that the hardware address matches the lease when
  processing a DHCPRELEASE message.

			Changes since 3.0.1rc3

- A minor bug fix in the arguments to a logging function call.
- Documentation update for dhcpd.conf.

			Changes since 3.0.1rc2

- Allow the primary to send a POOLREQ message.   This isn't what the current
  failover draft says to do, so we may have to back it out if I can't get the
  authors to relent, but the scheme for balancing that's specified in the
  current draft seems needlessly hairy, so I'm floating a trial balloon.
  The rc1 code did not implement the method described in the draft either.

			Changes since 3.0.1rc1

- Treat NXDOMAIN and NXRRSET as success when we are trying to delete a
  domain or RRSET.   This allows the DHCP server to forget about a name
  it added to the DNS once it's been removed, even if the DHCP server
  wasn't the one that removed it.

- Install defaults for failover maximum outstanding updates and maximum
  silent time.   This prevents problems that might occur if these values
  were not configured.

- Don't do DDNS deletes if ddns-update-style is none.

- Return relay agent information options in DHCPNAK.   This prevents DHCPNAK
  messages from being dropped when the relay agent information option contains
  routing information.

- Fix a problem where coming up in recover wouldn't result in an update
  request being sent.

- Add some more chatty messages when we start a recovery update and when it's
  done.

- Fix a possible problem where some state might have been left around
  after the peer lost contact and regained contact about how many updates
  were pending.

- Don't nix a lease update because of a lease conflict.   This test has
  never (as far as I know) prevented a mistake, and it appears to cause
  problems with failover.

- Add support in rc history code for keeping a selective history, rather
  than a history of all references and dereferences.   This code is only used
  when extensive additional debugging is enabled.

			   Changes since 3.0

- Make allocators for hash tables.   As a side effect, this fixes a memory
  smash in the subclass allocation code.

- Fix a small bug in omshell where if you try to close an object when
  no object is open, it dumps core.

- Fix an obscure coredump that could occur on shutdown.

- Fix a bug in the recording of host declaration rubouts in the lease file.

- Fix two potential spins in the host deletion code.

- Fix a core dump that would happen if an application tried to update
  a host object attribute with a null value.

		Changes since 3.0 Release Candidate 12

- Fix a memory leak in the evaluation code.

- Fix an obscure core dump.

- Print a couple of new warnings when parsing the configuration file
  when crucial information is left out.

- Log "no free leases" as an error.

- Documentation updates.

		Changes since 3.0 Release Candidate 11

- Always return a subnet selection option if one is sent.

- Fix a warning that was being printed because an automatic data
  structure wasn't zeroed.

- Fix some failover state transitions that were being handled
  incorrectly.

- When supersede_lease is called on a lease whose end time has already
  expired, but for which a state transition has not yet been done, do
  a state transition.   This fixes the case where if the secondary
  allocated a lease to a client and the lease "expired" while the
  secondary was in partner-down, no expiry event would actually
  happen, so the lease would remain active until the primary was
  restarted.

		Changes since 3.0 Release Candidate 10

- Fix a bug that was preventing released leases from changing state
  in failover-enabled pools.

- Fix a core dump in the client identifier finder code (for host
  declarations).

- Finish fixing a bug where bogus data would sometimes get logged to
  the dhclient.leases file because it was opened as descriptor 2.

- Fix the Linux dhclient-script according to suggestions made by
  several people on the dhcp-client mailing list.

- Log successful DNS updates at LOG_INFO, not LOG_ERROR.

- Print an error message and refuse to run if a failover peer is
  defined but not referenced by any pools.

- Correct a confusing error message in failover.

		Changes since 3.0 Release Candidate 9

- Fix a bug in lease allocation for Dynamic BOOTP clients.

	  Changes since 3.0 Release Candidate 8 Patchlevel 2

- Fix a bug that prevented update-static-leases from working.

- Document failover-state OMAPI object.

- Fix a compilation error on SunOS 4.

	  Changes since 3.0 Release Candidate 8 Patchlevel 1

- Fix a parsing bug that broke dns updates (both interim and ad-hoc).
  This was introduced in rc8pl1 as an unintended result of the memory
  leakage fixes that were in pl1.

- Fix a long-standing bug where the server would record that an update
  had been done for a client with no name, even though no update had
  been done, and then when the client's lease expired the deletion of
  that nonexistant record would time out because the name was the null
  string.

- Clean up the omshell, dhcpctl and omapi man pages a bit.

		Changes since 3.0 Release Candidate 8

- Fix a bug that could cause the DHCP server to spin if
  one-lease-per-client was enabled.

- Fix a bug that was causing core dumps on BSD/os in the presence of
  malformed packets.

- In partner-down state, don't restrict lease lengths to MCLT.

- On the failover secondary, record the MCLT received from the primary
  so that if we come up without a connection to the primary we don't
  wind up giving out zero-length leases.

- Fix some compilation problems on BSD/os.

- Fix a bunch of memory leaks.

- Fix a couple of bugs in the option printer.

- Fix an obscure error reporting bug in the dns update code, and also
  make the message clearer when a key algorithm isn't supported.

- Fix a bug in the tracing code that prevented trace runs that used
  tcp connections from being played back.

- Add some additional debugging capability for catching memory leaks
  on exit.

- Make the client release the lease correctly on shutdown.

- Add some configurability to the build system.

- Install omshell manual page in man1, not man8.

- Craig Gwydir sent in a patch that fixes a long-standing bug in the
  DHCP client that could cause core dumps, but that for some reason
  hadn't been noticed until now.

		Changes since 3.0 Release Candidate 7

- Fix a bug in failover where we weren't sending updates after a
  transition from communications-interrupted to normal.

- Handle expired/released/reset -> free transition according to the
  protocol specification (this works - the other way not only wasn't
  conformant, but also didn't work).

- Add a control object in both client and server that allows either
  daemon to be shut down cleanly.

- When writing a lease, if we run out of disk space, shut down the
  output file and insist on writing a new one before proceeding.

- In the server, if the OMAPI listener port is occupied, keep trying
  to get it, rather than simply giving up and exiting.

- Support fetching variables from leases and also updating and adding
  variables to leases via OMAPI.

- If two failover peers have wildly different clocks, refuse to start
  doing failover.

- Fix a bug in the DNS update code that could cause core dumps when
  running on alpha processors.

- Fixed a bug in ddns updates for static lease entries, thanks to a
  patch from Andrey M Linkevitch.

- Add support for Darwin/MacOS X

- Install omshell (including new documentation).

- Support DNS updates in the client (this is a very obscure feature
  that most DHCP client users probably will not be able to use).

- Somewhat cleaner status logging in the client.

- Make OMAPI key naming syntax compatible with the way keys are
  actually named (key names are domain names).

- Fix a bug in the lease file writer.

- Install DHCP ISC headers in a different place than BIND 9 ISC
  headers, to avoid causing trouble in BIND 9 builds.

- Don't send updates for attributes on an object when the attributes
  haven't changed.   Support deleting attributes on remote objects.

- Fix a number of bugs in omshell, and add the unset and refresh
  statements.

- Handle disconnects in OMAPI a little bit more intelligently (so that
  the caller gets ECONNRESET instead of EINVAL).

- Fix a bunch of bugs in the handling of clients that have existing
  leases when the try to renew their leases while failover is
  operating.

		Changes since 3.0 Release Candidate 6

- Fix a core dump that could happen when processing a DHCPREQUEST from
  a client that had a host declaration that contained both a
  fixed-address declaration and a dhcp-client-identifier option
  declaration, if the client identifier was longer than nine bytes.

- Fix a memory leak that could happen in certain obscure cases when
  using omapi to manipulate leases.

- Fix some bugs and omissions in omshell.

		Changes since 3.0 Release Candidate 5

- Fix a bug in omapi_object_dereference that prevented objects in
  chains from having their reference counts decreased on dereference.

- Fix a bug in omapi_object_dereference that would prevent object
  chains from being freed upon removal of the last reference external
  to the chain.

- Fix a number of other memory leaks in the OMAPI protocol subsystem.

- Add code in the OMAPI protocol handler to trace memory leakage.

- Clean up the memory allocation/reference history printer.

- Support input of dotted quads and colon-separated hex lists as
  attribute values in omshell.

- Fix a typo in the Linux interface discovery code.

- Conditionalize a piece of trace code that wasn't conditional.

		Changes since 3.0 Release Candidate 4

- Fix a bug that would prevent leases from being abandoned properly on
  DHCPDECLINE.

- Fix failover peer OMAPI support.

- In failover, correctly handle expiration of leases.   Previously,
  leases would never be reclaimed because they couldn't make the
  transition from EXPIRED to FREE.

- Fix some broken failover state transitions.

- Documentation fixes.

- Take out an unnecessary check in DHCP relay agent information option
  stashing code that was preventing REBINDING clients from rebinding.

- Prevent failover peers from allocating leases in DHCPREQUEST
  processing if the lease belongs to the other server.

- Record server version in lease file introductory comment.

- Correctly report connection errors in OMAPI and failover.

- Make authentication signature algorithm name comparisons in OMAPI
  case-insensitive.

- Fix compile problem on SunOS 4.x

- If a signature algorithm is not terminated with '.', terminate it so
  that comparisons between fully-qualified names will work
  consistently.

- Different SIOCGIFCONF probe code, may "fix" problem on some Linux
  systems with the probe not working correctly.

- Don't allow user to type omapi key on command line of omshell.

		Changes since 3.0 Release Candidate 3

- Do lease billing on startup in a way that I *think* will finally do
  the billing correctly - the previous method could overbill as a
  result of duplicate leases.

- Document OMAPI server objects.

	  Changes since 3.0 Release Candidate 2 Patchlevel 1

- Fix some problems in the DDNS update code.   Thanks to Albert
  Herranz for figuring out the main problem.

- Fix some reference counting errors on host entries that were causing
  core dumps.

- Fix a byte-swap bug in the token ring code, thanks to Jochen
  Friedrich.

- Fix a bug in lease billing, thanks to Jonas Bulow.

		Changes since 3.0 Release Candidate 2

- Change the conditions under which a DHCPRELEASE is actually
  committed to be consistent with lease binding states rather than
  using the lease end time.   This may fix some problems with the
  billing class code.

- Fix a bug where lease updates would fail on Digital Unix (and maybe
  others) because malloc was called with a size of zero.

- Fix a core dump that happens when the DHCP server can't create its
  trace file.

	  Changes since 3.0 Release Candidate 1 Patchlevel 1

- Fix the dhcp_failover_put_message to not attempt to allocate a
  zero-length buffer.   Some versions of malloc() fail if you try to
  allocate a zero-length buffer, and this was causing problems on,
  e.g., Digital Unix.

- Fix a case where the failover code was printing an error message
  when no error had occurred.

- Fix a problem where when a server went down and back up again, the
  peer would not see a state transition and so would stay in the
  non-communicating state.

- Be smart about going into recover_wait.

- Fix a problem in the failover implementation where peers would fail
  to come into sync if interrupted in the RECOVER state.   This could
  have been the cause of some problems people have reported recently.

- Fix a problem with billing classes where they would not be unbilled
  when the client lease expired.

- If select fails, figure out which descriptor is bad, and cut it out
  of the I/O loop.   This prevents a potentially nasty spin.  I
  haven't heard any report it in a while, but it came up consistently
  in testing.

- Fix a bug in the relay agent where if you specified interfaces on
  the command line, it would fail.

- Fix a couple of small bugs in the omapi connection object (no known
  user impact).

- Add the missing 3.0 Beta 1 lease conversion script.

- Read dhcp client script hooks if they exist, rather than only if
  they're executable.

		Changes since 3.0 Release Candidate 1

- Fix a memory smash that happens when fixed-address leases are used.
  ANY SITE AT WHICH FIXED-ADDRESS STATEMENTS ARE BEING USED SHOULD
  UPGRADE IMMEDIATELY.   This has been a long-standing bug - thanks to
  Alvise Nobile for discovering it and helping me to find it!

- Fix a small bug in binary-to-ascii, thanks to H. Peter Anvin of
  Transmeta.

- There is a known problem with the DHCP server doing failover on
  Compaq Alpha systems.   This patchlevel is not a release candidate
  because of this bug.   The bug should be straightforward to fix, so
  a new release candidate is expected shortly.

- There is a known problem in the DDNS update code that is probably a
  bug, and is not, as far as we know, fixed in this patchlevel.

		Changes since 3.0 Beta 2 Patchlevel 24

- Went over problematic failover state transitions and made them all
  work, so that failover should now much less fragile.

- Add some dhcpctl and omapi documentation

- Fix compile errors when compiling with unusual predefines.

- Make Token Ring work on Linux 2.4

- Fix the Digital Unix BPF_WORDALIGN bug.

- Fix some dhcp client documentation errors.

- Update some parts of the README file.

- Support GCC on SCO.

		Changes since 3.0 Beta 2 Patchlevel 23

- Fix a bug in the DNS update code where a status code was not being
  checked.   This may have been causing core dumps.

- When parsing the lease file, if a lease declaration includes a
  billing class statement, and the lease already has a billing class,
  unbill the old class.

- When processing failover transactions, where acks will be deferred,
  process the state transition immediately.

-  Don't try to use the new SIOCGIFCONF buffer size detection code on
   Linux 2.0, which doesn't provide this functionality.

- Apply a patch suggested by Tuan Uong for a problem in dlpi.c.

- Fix a problem in using the which command in the configure script.

- Fix a parse error in the client when setting up an omapi listener.

- Document the -n and -g flags to the client.

- Make sure there is always a stdin and stdout on startup.   This
  prevents shell scripts from accidentally writing error messages into
  configuration files that happen to be opened as stderr.

- If an interface is removed, the client will now notice that it is
  gone rather than spinning.   This has only been tested on NetBSD.

- The client will attempt to get an address even if it can't create a
  lease file.

- Don't overwrite tracefiles.

- Fix some memory allocation bugs in failover.

		Changes since 3.0 Beta 2 Patchlevel 22

- Apply some patches suggested by Cyrille Lefevre, who is maintaining
  the FreeBSD ISC DHCP Distribution port.

- Fix a core dump in DHCPRELEASE.

		Changes since 3.0 Beta 2 Patchlevel 21

- This time for sure: fix the spin described in the changes for pl20.

		Changes since 3.0 Beta 2 Patchlevel 20

- Fix a problem with Linux detecting large numbers of interfaces (Ben)

- Fix a memory smash in the quotify code, which was introduced in
  pl19.

- Actually fix the spin described in the changes for pl20.   The
  previous fix only partially fixed the problem - enough to get it
  past the regression test.

		Changes since 3.0 Beta 2 Patchlevel 19

- Fix a bug that could cause the server to abort if compiled with
  POINTER_DEBUG enabled.

- Fix a bug that could cause the server to spin when responding to a
  DHCPREQUEST.

- Apply Joost Mulders' suggested patches for DLPI on x86.

- Support NUL characters in quoted strings.

- Install unformatted man pages on SunOS.

		Changes since 3.0 Beta 2 Patchlevel 18

- Allow the server to be placed in partner-down state using OMAPI.
  (Damien Neil)

- Implement omshell, which can be used to do arbitrary things to the
  server (in theory). (Damien Neil)

- Fix a case where if a client had two different leases the server could
  actually dereference the second one when it hadn't been referenced,
  leading to memory corruption and a core dump. (James Brister)

- Fix a case where a client could request the address of another client's
  lease, but find_lease wouldn't detect that the other client had it, and
  would attempt to allocate it to the client, resulting in a lease conflict
  message.

- Fix a case where a client with more than one client identifier could be
  given a lease where the hardware address was correct but the client
  identifier was not, resulting in a lease conflict message.

- Fix a problem where the server could write out a colon-separated
  hex list as a value for a variable, which would then not parse.
  The fix is to always write strings as quoted strings, with any
  non-printable characters quoted as octal escape sequences.   So
  a file written the old way still won't work, but new files written
  this way will work.

- Fix documentation for sending non-standard options.

- Use unparsable names for unknown options.    WARNING: this will
  break any configuration files that use the option-nnn convention.
  If you want to continue to use this convention for some options,
  please be sure to write a definition, like this:

  option option-nnn code nnn = string;

  You can use a descriptive name instead of option-nnn if you like.

- Fix a problem where we would see a DHCPDISCOVER/DHCPOFFER/
  DHCPREQUEST/DHCPACK/DHCPREQUEST/DHCPNAK sequence.   This was the
  result of a deceptively silly bug in supersede_lease.

- Fix client script exit status check, according to a fix supplied by
  Hermann Lauer.

- Fix an endianness bug in the tracefile support, regarding ICMP
  messages.

- Fix a bug in the client where the medium would not work correctly if
  it contained quoted strings.

		       ** there was no pl17 **

		Changes since 3.0 Beta 2 Patchlevel 16

- Add support for transaction tracing.   This allows the state of the
  DHCP server on startup, and all the subsequent transactions, to be
  recorded in a file which can then be played back to reproduce the
  behaviour of the DHCP server.   This can be used to quickly
  reproduce bugs that cause core dumps or corruption, and also for
  tracking down memory leaks.

- Incorporate some bug fixes provided by Joost Mulders for the DLPI
  package which should clear up problems people have been seeing on
  Solaris.

- Fix bugs in the handling of options stored as linked lists (agent
  options, fqdn options and nwip options) that could cause memory
  corruption and core dumps.

- Fix a bug in DHCPREQUEST handling that resulted in DHCPNAK messages
  not being send in some cases when they were needed.

- Make the lease structure somewhat more compact.

- Make initial failover startup *much* faster.   This was researched
  and implemented by Damien Neil.

- Add a --version flag to all executables, which prints the program
  name and version to standard output.

- Don't rewrite the lease file every thousand leases.

- A bug in nit.c for older SunOS machines was fixed by a patch sent in
  by Takeshi Hagiwara.

- Fix a memory corruption bug in the DHCP client.

- Lots of documentation updates.

- Add a feature allowing environment variables to be passed to the
  DHCP client script on the DHCP client command line.

- Fix client medium support, which had been broken for some time.

- Fix a bug in the DHCP client initial startup backoff interval, which
  would cause two DHCPDISCOVERS to be sent back-to-back on startup.

		Changes since 3.0 Beta 2 Patchlevel 15

- Some documentation tweaks.

- Maybe fix a problem in the DLPI code.

- Fix some error code space inconsistencies in ddns update code.

- Support relay agents that intercept unicast DHCP messages to stuff
  agent options into them.

- Fix a small memory leak in the relay agent option support code.

- Fix a core dump that would occur if a packet was sent with no
  options.

		Changes since 3.0 Beta 2 Patchlevel 14

- Finish fixing a long-standing bug in the agent options code.   This
  was causing core dumps and failing to operate correctly - in
  particular, agent option stashing wasn't working.   Agent option
  stashing should now be working, meaning that agent options can be
  used in class statements to control address allocation.

- Fix up documentation.

- Fix a couple of small memory leaks that would have added up
  significantly in a high-demand situation.

- Add a log-facility configuration parameter.

- Fix a compile error on some older operating systems.

- Add the ability in the client to execute certain statements before
  transmitting packets to the server.   Handy for debugging; not much
  practical use otherwise.

- Don't send faked-out giaddr when renewing or bound - again, useful
  for debugging.

		Changes since 3.0 Beta 2 Patchlevel 13

- Fixed a problem where the fqdn decoder would sometimes try to store
  an option with an (unsigned) negative length, resulting in a core
  dump on some systems.

- Work around the Win98 DHCP client, which NUL-terminates the FQDN
  option.

- Work around Win98 and Win2k clients that will claim they want to do
  the update even when they don't have any way to do it.

- Fix some log messages that can be printed when failover is operating
  that were not printing enough information.

- It was possible for a DHCPDISCOVER to get an allocation even when
  the state machine said the server shouldn't be responding.

- Don't load balance DHCPREQUESTs from clients in RENEWING and
  REBINDING, since in RENEWING, if we heard it, it's for us, and in
  REBINDING, the client wouldn't have got to REBINDING if its primary
  were answering.

- When we get a bogus state lease binding state transition, don't do
  the transition.


		Changes since 3.0 Beta 2 Patchlevel 12

- Fixed a couple of silly compile errors.

		Changes since 3.0 Beta 2 Patchlevel 11

- Albert Herranz tracked down and fixed a subtle bug in the base64
  decoder that would prevent any key with an 'x' in its base64
  representation from working correctly.

- Thanks to Chris Cheney and Michael Sanders, we have a fix for the
  hang that they both spotted in the DHCP server - when
  one-lease-per-client was set, the code to release the "other" lease
  could spin.

- Fix a problem with alignment of the input buffer in bpf in cases
  where two packets arrive in the same bpf read.

- Fix a problem where the relay agent would crash if you specified an
  interface name on the command line.

- Add the ability to conditionalize client behaviour based on the
  client state.

- Add support for the FQDN option, and added support for a new way of
  doing ddns updates (ddns update style interim) that allows more than
  one DHCP server to update the DNS for the same network(s).   This
  was implemented by Damien Neil with some additional functionality
  added by Ted Lemon.

- Damien added a "log" statement, so that the configuration file can
  be made to log debugging information and other information.

- Fixed a bug that caused option buffers not to be terminated with an
  end option.

- Fixed a long-standing bug in the support for option spaces where the
  options are stored as an ordered list rather than in a hash table,
  which could theoretically result in memory pool corruption.

- Prevent hardware declarations with no actual hardware address from
  being written as something unparsable, and behave correctly in the
  face of a null hardware address on input.

- Allow key names to be FQDNs, and qualify the algorithm name if it is
  specified unqualified.

- Modify the DDNS update code so that it never prints the "resolver
  failed" message, but instead says *why* the resolver failed.

- Officially support the subnet selection option, which now has an
  RFC.

- Fix a build bug on MacOS X.

- Allow administrator to disable ping checking.

- Clean up dhcpd.conf documentation and add more information about how
  it works.

		Changes since 3.0 Beta 2 Patchlevel 10

- Fix a bug introduced during debugging (!) and accidentally committed
  to CVS.

		Changes since 3.0 Beta 2 Patchlevel 9

- Fix DHCP client handling of vendor encapsulated options.

- Fix a bug in the handling of relay agent information options introduced
  in patchlevel 9.

- Stash agent options on client leases by default, and use the stashed
  options at renewal time.

- Add the ability to test the client's binding state in the client
  configuration language.

- Fix a core dump in the DNS update code.

- Fix some expression evaluation bugs that were causing updates to be
  done when no client hostname was received.

- Fix expression evaluation debugging printfs.

- Teach pretty_print_option to print options in option spaces other than
  the DHCP option space.

- Add a warning message if the RHS of a not is not boolean.

- Never select for more than a day, because some implementations of
  select will just fail if the timeout is too long (!).

- Fix a case where a DHCPDISCOVER from an unknown network would be
  silently dropped.

- Fix a bug where if a client requested an IP address for which a different
  client had the lease, the DHCP server would reallocate it anyway.

- Fix the DNS update code so that if the client changes its name, the DNS
  will be correctly updated.

		Changes since 3.0 Beta 2 Patchlevel 8

- Oops, there was another subtle math error in the header-length
  bounds-checking.

		Changes since 3.0 Beta 2 Patchlevel 7

- Oops, forgot to byte-swap udp header length before bounds-checking it.

		Changes since 3.0 Beta 2 Patchlevel 6

- Fix a possible DoS attack where a client could cause the checksummer
  to dump core.   This was a read, not a write, so it shouldn't be
  possible to exploit it any further than that.

- Implement client- and server-side support for using the Client FQDN
  option.

- Support for other option spaces in the client has been added.   This
  means that it is now possible to define a vendor option space on the
  client, request options in that space from the server (which must
  define the same option space), and then use those options in the
  client.   This also allows NWIP and Client FQDN options to be used
  meaningfully.

- Add object initializer support.   This means that objects can now be
  initialized to something other than all-zeros when allocated, which
  makes, e.g., the interface object support code a little more robust.

- Fix an off-by-one bug in the host stuffer.   This was causing host
  deletes not the work, and may also have been causing OMAPI
  connections to get dropped.   Thanks to James Brister for tracking
  this one down!

- Fixed a core dump in the interface discovery code that is triggered
  when there is no subnet declaration for an interface, but the server
  decides to continue running.   Thanks to Shane Kerr for tracking
  down and fixing this problem.

		Changes since 3.0 Beta 2 Patchlevel 5

- Fix a bug in the recent enhancement to the interface discovery code
  to support arbitrary-length interface lists.

- Support NUL-terminated DHCP options when initializing client-script
  environment.

- Fix suffix operator.

- Fix NetWare/IP option parsing.

- Better error/status checking in dhcpctl initialization and omapi
  connection code.

- Fix a potential memory smash in dhcpctl code.

- Fix SunOS4 and (maybe) Ultrix builds.

- Fix a bug where a certain sort of incoming packet could cause a core
  dump on Solaris (and probably elsewhere).

- Add some more safety checks in error logging code.

- Add support for ISC_R_INCOMPLETE in OMAPI protocol connection code.

- Fix relay agent so that if an interface is specified on the command
  line, the relay agent does not dump core.

- Fix class matching so that match if can be combined with match or
  spawn with.

- Do not allow spurious leases in the lease database to introduce
  potentially bogus leases into the in-memory database.

- Fix a byte-order problem in the client hardware address type code
  for OMAPI.

- Be slightly less picky about what sort of hardware addresses OMAPI
  can install in host declarations.

		Changes since 3.0 Beta 2 Patchlevel 4

- Incorporated Peter Marschall's proposed change to array/record
  parsing, which allows things like the slp-agent option to be encoded
  correctly.   Thanks very much to Peter for taking the initiative to
  do this, and for doing such a careful job of it (e.g., updating the
  comments)!

- Added an encoding for the slp-agent option.   :')

- Fixed SunOS 4 build.  Thanks to Robert Elz for responding to my
  request for help on this with patches!

- Incorporated a change that should fix a problem reported by Philippe
  Jumelle where when the network connection between two servers is
  lost, they never reconnect.

- Fix client script files other than that for NetBSD to actually use
  make_resolv_conf as documented in the manual page.

- Fix a bug in the packet handling code that could result in a core
  dump.

- Fix a bug in the bootp code where responses on the local net would
  be sent to the wrong MAC address.   Thanks to Jerry Schave for
  catching this one.

		Changes since 3.0 Beta 2 Patchlevel 3

- In the DHCP client, execute client statements prior to using the values
  of options, so that the client configuration can overridden, e.g., the
  lease renewal time.

- Fix a reference counting error that would result in very reproducible
  failures in updates, as well as occasional core dumps, if a zone was
  declared without a key.

- Fix some Linux 2.0 compilation problems.

- Fix a bug in scope evaluation during execution of "on" statements that
  caused values not to be recorded on leases.

- If the dhcp-max-message-size option is specified in scope, and the
  client didn't send this option, use the one specified in scope to
  determine the maximum size of the response.

		Changes since 3.0 Beta 2 Patchlevel 2

- Fix a case where spawning subclasses were being allocated
  incorrectly, resulting in a core dump.

- Fix a case where the DHCP server might inappropriately NAK a
  RENEWING client.

- Fix a place dhcprequest() where static leases could leak.

- Include memory.h in omapip_p.h so that we don't get warnings about
  using memcmp().

		Changes since 3.0 Beta 2 Patchlevel 1

- Notice when SIOCFIGCONF returns more data than fit in the buffer -
  allocate a larger buffer, and retry.   Thanks to Greg Fausak for
  pointing this out.

- In the server, if no interfaces were configured, report an error and
  exit.

- Don't ever record a state of 'startup'.

- Don't try to evaluate the local failover binding address if none was
  specified.   Thanks to Joseph Breu for finding this.<|MERGE_RESOLUTION|>--- conflicted
+++ resolved
@@ -204,7 +204,6 @@
   even valid values to fail as invalid on some environments.
   [ISC-Bugs #46535]
 
-<<<<<<< HEAD
 - dhclient will now include the lease address when logging DHCPOFFERs,
   DHCPREQUESTs, DHCPACKs, DHCPRELEASEs, and DHCPDECLINEs.  Additionally,
   DHCPOFFERs will be logged before their corresponding DHCPREQUESTs are
@@ -227,7 +226,7 @@
   patch that was the foundation for this change.
   [ISC-Bugs #21297]
   [ISC-Bugs #36966]
-=======
+
 - Replaced compilation option, enable-secs-byteorder, with a run-time, server
   configuration parameter, check-secs-byte-order.  When enabled, the
   server will check for clients that do the byte ordering on the secs field
@@ -237,7 +236,6 @@
   the bytes.  The default is disabled.  This parameter is only useful when
   doing load balancing within failover.
   [ISC-Bugs #45364]
->>>>>>> fe78015b
 
 			Changes since 4.3.0 (bug fixes)
 
