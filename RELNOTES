--- conflicted
+++ resolved
@@ -67,7 +67,6 @@
   attention.
   [ISC-Bugs #42834]
 
-<<<<<<< HEAD
 - Corrected a bug which could cause the server to sporadically crash while
   loading lease files with the lease-id-format is set to "hex".  Our thanks
   to Jay Ford, University of Iowa for reporting the issue.
@@ -83,12 +82,11 @@
   embedded bind configure. Note we had mixed experiences with this
   so it is at the user risk, i.e., they are NOT SUPPORTED yet.
   [ISC-Bugs #20890]
-=======
+
 - Changed the way the embedded bind Makefile is updated by configure.
   The only user visible side effect is that --with-libbind now requires
   either "no" or an (absolute) path, i.e. "yes" is no longer valid.
   [ISC-Bugs #43227]
->>>>>>> 41612c46
 
 			Changes since 4.3.0 (bug fixes)
 
