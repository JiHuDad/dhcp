--- conflicted
+++ resolved
@@ -681,19 +681,14 @@
 	BINDDIR="$use_libbind"
 	if test ! -d "$srcdir/bind"; then
 		# no bind directory, create it with a fake Makefile.in
-<<<<<<< HEAD
 		# (AC_CONFIG_FILES and top Makefile refer to it so
 		# it must exits)
-		mkdir bind
-		cat > bind/Makefile.in << EOF
+		mkdir $srcdir/bind
+		cat > $srcdir/bind/Makefile.in << EOF
 # placeholder
 all check clean distclean distdir install uninstall:
 
 EOF
-=======
-		mkdir $srcdir/bind
-		echo "# placeholder" > $srcdir/bind/Makefile.in
->>>>>>> 6ab6361c
 	fi
 	;;
 esac
@@ -804,14 +799,12 @@
 ])
 AC_OUTPUT
 
-<<<<<<< HEAD
-sh util/bindvar.sh
-if test $? -ne 0; then
-    AC_MSG_ERROR([*** util/bindvar.sh failed])
-fi
-=======
-(cd $srcdir; sh util/bindvar.sh)
->>>>>>> 6ab6361c
+(cd $srcdir
+    sh util/bindvar.sh
+    if test $? -ne 0; then
+        AC_MSG_ERROR([*** util/bindvar.sh failed])
+    fi
+)
 
 cat > config.report << END
 
